--- conflicted
+++ resolved
@@ -121,8 +121,6 @@
     free (job->user);
     free (job->jobname);
     free (job->account);
-    if(job->kvs_dir)
-      kvsdir_destroy(job->kvs_dir);
     free (job);
 }
 
@@ -154,47 +152,8 @@
     char *key;
     int rc;
 
-<<<<<<< HEAD
     if (!(key = flux_kvsdir_key_at (dir, name)))
         return -1;
-=======
-    if (job->kvs_dir == NULL)
-        goto ret;
-
-    flux_t *h = kvsdir_handle (job->kvs_dir);
-
-    if (kvsdir_put_string (job->kvs_dir, "user", job->user ? job->user : "") < 0) {
-        flux_log (h, LOG_ERR, "%s: failed to put 'user'", __FUNCTION__);
-        goto ret;
-    } else if (kvsdir_put_string (job->kvs_dir, "jobname", job->jobname ? job->jobname : "") < 0) {
-        flux_log (h, LOG_ERR, "%s: failed to put 'jobname'", __FUNCTION__);
-        goto ret;
-    } else if (kvsdir_put_string (job->kvs_dir, "account", job->account ? job->account : "") < 0) {
-        flux_log (h, LOG_ERR, "%s: failed to put 'account'", __FUNCTION__);
-        goto ret;
-    } else if (kvsdir_put_double (job->kvs_dir, "submit_time", job->submit_time) < 0) {
-        flux_log (h, LOG_ERR, "%s: failed to put 'submit_time'", __FUNCTION__);
-        goto ret;
-    } else if (kvsdir_put_double (job->kvs_dir, "execution_time", job->execution_time) < 0) {
-        flux_log (h, LOG_ERR, "%s: failed to put 'execution_time'", __FUNCTION__);
-        goto ret;
-    } else if (kvsdir_put_double (job->kvs_dir, "time_limit", job->time_limit) < 0) {
-        flux_log (h, LOG_ERR, "%s: failed to put 'time_limit'", __FUNCTION__);
-        goto ret;
-    } else if (kvsdir_put_int (job->kvs_dir, "nnodes", job->nnodes) < 0) {
-        flux_log (h, LOG_ERR, "%s: failed to put 'nnodes'", __FUNCTION__);
-        goto ret;
-    } else if (kvsdir_put_int (job->kvs_dir, "ncpus", job->ncpus) < 0) {
-        flux_log (h, LOG_ERR, "%s: failed to put 'ncpus'", __FUNCTION__);
-        goto ret;
-    } else if (kvsdir_put_int64 (job->kvs_dir, "io_rate", job->io_rate) < 0) {
-        flux_log (h, LOG_ERR, "%s: failed to put 'io_rate'", __FUNCTION__);
-        goto ret;
-    } else if (kvs_commit (h, 0) < 0) {
-        flux_log (h, LOG_ERR, "%s: failed to commit information for job %d", __FUNCTION__, job->id);
-        goto ret;
-    }
->>>>>>> 668c0dc4
 
     va_start (ap, fmt);
     rc = flux_kvs_txn_vpack (txn, 0, key, fmt, ap);
@@ -213,7 +172,6 @@
     flux_kvs_txn_t *txn;
     flux_future_t *f = NULL;
 
-<<<<<<< HEAD
     if (!(txn = flux_kvs_txn_create ()))
         goto error;
     if (txn_dir_pack (txn, job->kvs_dir, "user", "s", job->user) < 0)
@@ -242,21 +200,6 @@
     if (!(f = flux_kvs_commit (h, 0, txn)) || flux_future_get (f, NULL) < 0)
         goto error;
     flux_kvs_txn_destroy (txn);
-=======
-    if (!(key = kvsdir_key_at (dir, name)))
-        goto done;
-    if (!(f = flux_kvs_lookup (h, 0, key)))
-        goto done;
-    if (flux_kvs_lookup_get_unpack (f, "F", valp) < 0)
-        goto done;
-    rc = 0;
-done:
-    // TODO: Address why this happens so often yet is not a bad error
-    // if (rc < 0)
-    //     flux_log_error (h, "pull_job_from_kvs: failed to get %s in %s",
-    //                     name, kvsdir_key (dir));
-    free (key);
->>>>>>> 668c0dc4
     flux_future_destroy (f);
     return (0);
 error:
