--- conflicted
+++ resolved
@@ -87,11 +87,8 @@
     zhash_t *properties;
     zhash_t *tags;
     zhash_t *allocs;
-<<<<<<< HEAD
     size_t n_reservtns;
-=======
     zlist_t *alloc_keys;
->>>>>>> 38abd39a
     zhash_t *reservtns;
     zhashx_t *twindow;
 };
@@ -425,23 +422,6 @@
 
     if (resrc) {
         switch (resrc->state) {
-<<<<<<< HEAD
-            case RESOURCE_INVALID:
-                str = "invalid";    break;
-            case RESOURCE_IDLE:
-                str = "idle";       break;
-            case RESOURCE_ALLOCATED:
-                str = "allocated";  break;
-            case RESOURCE_RESERVED:
-                str = "reserved";   break;
-            case RESOURCE_DOWN:
-                str = "down";       break;
-            case RESOURCE_UNKNOWN:
-                str = "unknown";    break;
-            case RESOURCE_END:
-            default:
-                str = "n/a";        break;
-=======
         case RESOURCE_INVALID:
             str = "invalid";    break;
         case RESOURCE_IDLE:
@@ -459,7 +439,6 @@
         case RESOURCE_END:
         default:
             str = "n/a";        break;
->>>>>>> 38abd39a
         }
     }
     return str;
@@ -613,11 +592,8 @@
         resrc->phys_tree = NULL;
         resrc->graphs = zhash_new ();
         resrc->allocs = zhash_new ();
-<<<<<<< HEAD
         resrc->n_reservtns = 0;
-=======
         resrc->alloc_keys = NULL;
->>>>>>> 38abd39a
         resrc->reservtns = zhash_new ();
         resrc->properties = zhash_new ();
         resrc->tags = zhash_new ();
@@ -1212,11 +1188,7 @@
  * defined by the start and end times.
  */
 bool resrc_walltime_match (resrc_t *resrc, resrc_reqst_t *request,
-<<<<<<< HEAD
-        size_t reqrd_size)
-=======
                            size_t reqrd_size, int *reason)
->>>>>>> 38abd39a
 {
     bool rc = false;
     window_t *window = NULL;
@@ -1251,11 +1223,7 @@
 }
 
 bool resrc_match_resource (resrc_t *resrc, resrc_reqst_t *request,
-<<<<<<< HEAD
-        bool available)
-=======
                            bool available, int *reason)
->>>>>>> 38abd39a
 {
     bool rc = false;
     char *rproperty = NULL;                             /* request property */
@@ -1319,12 +1287,8 @@
             while (graph_req->name) {
                 resrc_flow = zhash_lookup (resrc->graphs, graph_req->name);
                 if (!resrc_flow ||
-<<<<<<< HEAD
-                        !resrc_flow_available (resrc_flow, graph_req->size, request))
-=======
-                    !resrc_flow_available (resrc_flow, graph_req->size, request)) {
+                        !resrc_flow_available (resrc_flow, graph_req->size, request)) {
                     *reason = DUE_TO_FEATURE;
->>>>>>> 38abd39a
                     goto ret;
                 }
                 graph_req++;
@@ -1340,12 +1304,8 @@
              */
             if (resrc_reqst_starttime (request))
                 rc = resrc_walltime_match (resrc, request,
-<<<<<<< HEAD
-                        resrc_reqst_reqrd_size (request));
-=======
                                            resrc_reqst_reqrd_size (request),
                                            reason);
->>>>>>> 38abd39a
             else {
                 rc = (resrc_reqst_reqrd_size (request) <= resrc->available);
                 if (!resrc->available)
