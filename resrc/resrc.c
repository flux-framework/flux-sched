/*****************************************************************************\
 *  Copyright (c) 2014 Lawrence Livermore National Security, LLC.  Produced at
 *  the Lawrence Livermore National Laboratory (cf, AUTHORS, DISCLAIMER.LLNS).
 *  LLNL-CODE-658032 All rights reserved.
 *
 *  This file is part of the Flux resource manager framework.
 *  For details, see https://github.com/flux-framework.
 *
 *  This program is free software; you can redistribute it and/or modify it
 *  under the terms of the GNU General Public License as published by the Free
 *  Software Foundation; either version 2 of the license, or (at your option)
 *  any later version.
 *
 *  Flux is distributed in the hope that it will be useful, but WITHOUT
 *  ANY WARRANTY; without even the IMPLIED WARRANTY OF MERCHANTABILITY or
 *  FITNESS FOR A PARTICULAR PURPOSE.  See the terms and conditions of the
 *  GNU General Public License for more details.
 *
 *  You should have received a copy of the GNU General Public License along
 *  with this program; if not, write to the Free Software Foundation, Inc.,
 *  59 Temple Place, Suite 330, Boston, MA 02111-1307 USA.
 *  See also:  http://www.gnu.org/licenses/
 \*****************************************************************************/

#if HAVE_CONFIG_H
# include <config.h>
#endif
#include <stdio.h>
#include <stdlib.h>
#include <stdbool.h>
#include <string.h>
#include <assert.h>
#include <czmq.h>
#include <hwloc.h>

#include "src/common/libutil/shortjansson.h"
#include "rdl.h"
#include "resrc.h"
#include "resrc_api_internal.h"
#include "resrc_tree.h"
#include "resrc_flow.h"
#include "resrc_reqst.h"
#include "src/common/libutil/xzmalloc.h"



typedef struct window {
    int64_t starttime;
    int64_t endtime;
    const char *job_id;
} window_t;

/* static window_t * window_new (int64_t starttime, int64_t endtime) { */
/*     window_t *ret = malloc (sizeof *ret); */
/*     ret->starttime = starttime; */
/*     ret->endtime = endtime; */
/*     return ret; */
/* } */

static void window_destructor (void **window_v) {
    if (window_v) {
        free(*window_v);
        *window_v = NULL;
    }
}

static void *window_dup (const void *window) {
    window_t * ret = malloc(sizeof *ret);
    memcpy(ret, window, sizeof *ret);
    return ret;
}

struct resrc {
    char *type;
    char *path;
    char *basename;
    char *name;
    char *digest;
    int64_t id;
    uuid_t uuid;
    size_t size;
    size_t available;
    size_t staged;
    resource_state_t state;
    resrc_tree_t *phys_tree;
    zhash_t *graphs;
    zhash_t *properties;
    zhash_t *tags;
    zhash_t *allocs;
    size_t n_reservtns;
    zhash_t *reservtns;
    zhashx_t *twindow;
};

/***************************************************************************
 *  API
 ***************************************************************************/

resrc_api_ctx_t *resrc_api_init (void)
{
    resrc_api_ctx_t *ctx = xzmalloc (sizeof (*ctx));
    ctx->resrc_hash = zhash_new ();
    ctx->hwloc_cluster = NULL;
    ctx->tree_name = NULL;
    ctx->tree_root = NULL;
    ctx->flow_names = NULL;
    ctx->flow_roots = zhash_new ();
    return ctx;
}

void resrc_api_fini (resrc_api_ctx_t *ctx)
{
    if (!ctx) {
        errno = EINVAL;
        return;
    }
    if (ctx->resrc_hash)
        zhash_destroy (&(ctx->resrc_hash));
    if (ctx->tree_name)
        free (ctx->tree_name);
    if (ctx->flow_roots)
        zhash_destroy (&(ctx->flow_roots));
    if (ctx->flow_names)
        zlist_destroy (&(ctx->flow_names));
    /* tree_root_resrc should already have been destroyed */
}

char *resrc_type (resrc_t *resrc)
{
    if (resrc)
        return resrc->type;
    return NULL;
}

char *resrc_path (resrc_t *resrc)
{
    if (resrc)
        return resrc->path;
    return NULL;
}

char *resrc_basename (resrc_t *resrc)
{
    if (resrc)
        return resrc->basename;
    return NULL;
}

char *resrc_name (resrc_t *resrc)
{
    if (resrc)
        return resrc->name;
    return NULL;
}

char *resrc_digest (resrc_t *resrc)
{
    if (resrc)
        return resrc->digest;
    return NULL;
}

char *resrc_set_digest (resrc_t *resrc, char *digest)
{
    char *old = NULL;
    if (resrc) {
        old = resrc->digest;
        resrc->digest = digest;
    }
    return old;
}

int64_t resrc_id (resrc_t *resrc)
{
    if (resrc)
        return resrc->id;
    return -1;
}

size_t resrc_size (resrc_t *resrc)
{
    if (resrc)
        return resrc->size;
    return 0;
}

size_t resrc_available (resrc_t *resrc)
{
    if (resrc)
        return resrc->available;
    return 0;
}

size_t resrc_available_at_time (resrc_t *resrc, int64_t time)
{
    const char *id_ptr = NULL;
    window_t *window = NULL;
    size_t *size_ptr = NULL;

    size_t available = resrc->size;

    if (time < 0) {
        time = epochtime();
    }

    // Check that the time is during the resource lifetime
    window = zhashx_lookup (resrc->twindow, "0");
    if (window && (time < window->starttime || time > window->endtime)) {
        return 0;
    }

    // Iterate over all allocation windows in resrc.  We iterate using
    // the hash to avoid copying the entire hash every time, using
    // zhashx_cursor to retrieve the key to lookup the size in resrc->allocs.
    window = zhashx_first (resrc->twindow);
    while (window) {
        id_ptr = zhashx_cursor(resrc->twindow);
        if (!strcmp (id_ptr, "0")) {
            /* This is the resource lifetime entry and should not be
             * evaluated as an allocation or reservation entry */
            window = zhashx_next (resrc->twindow);
            continue;
        }

        // Does time intersect with window?
        if (time >= window->starttime && time <= window->endtime) {
            // Decrement available by allocation and/or reservation size
            size_ptr = (size_t*)zhash_lookup (resrc->allocs, id_ptr);
            if (size_ptr) {
                available -= *size_ptr;
            }
            size_ptr = (size_t*)zhash_lookup (resrc->reservtns, id_ptr);
            if (size_ptr) {
                available -= *size_ptr;
            }
        }

        window = zhashx_next (resrc->twindow);
    }

    return available;
}

static int compare_windows_starttime (const void *item1, const void *item2)
{
    const window_t * lhs = item1, *rhs = item2;
    if (lhs->starttime < rhs->starttime)
        return -1;
    if (lhs->starttime == rhs->starttime)
        return 0;
    return 1;
}

static int compare_windows_endtime (const void *item1, const void *item2)
{
    const window_t * lhs = item1, *rhs = item2;
    if (lhs->endtime < rhs->endtime)
        return -1;
    if (lhs->endtime == rhs->endtime)
        return 0;
    return 1;
}

size_t resrc_available_during_range (resrc_t *resrc, int64_t range_starttime,
        int64_t range_endtime, bool exclusive)
{
    window_t *window = NULL;
    const char *id_ptr = NULL;
    int64_t  curr_endtime = 0;
    int64_t  curr_starttime = 0;
    size_t   curr_available = 0;
    size_t   min_available = 0;
    size_t  *alloc_ptr = NULL;
    size_t  *reservtn_ptr = NULL;
    size_t  *size_ptr = NULL;
    zlistx_t *matching_windows = NULL;

    if (range_starttime == range_endtime) {
        return resrc_available_at_time (resrc, range_starttime);
    }

    matching_windows = zlistx_new ();
    /* zlistx_set_duplicator(matching_windows, window_dup); */
    zlistx_set_destructor(matching_windows, window_destructor);

    // Check that the time is during the resource lifetime
    window =  zhashx_lookup (resrc->twindow, "0");
    if (window) {
        curr_starttime = window->starttime;
        curr_endtime = window->endtime;
        if ( (range_starttime < curr_starttime) ||
                (range_endtime > curr_endtime) ) {
            return 0;
        }
    }

    // Map allocation window strings to JSON objects.  Filter out
    // windows that don't overlap with the input range. Then add the
    // job id to the JSON obj and insert the JSON obj into the
    // "matching windows" list.
    window = zhashx_first (resrc->twindow);
    while (window) {
        id_ptr = zhashx_cursor(resrc->twindow);
        if (!strcmp (id_ptr, "0")) {
            /* This is the resource lifetime entry and should not be
             * evaluated as an allocation or reservation entry */
            window = zhashx_next (resrc->twindow);
            continue;
        }
        curr_starttime = window->starttime;
        curr_endtime = window->endtime;

        // Does input range intersect with window?
        if ( !((curr_starttime < range_starttime &&
                        curr_endtime < range_starttime) ||
                    (curr_starttime > range_endtime &&
                     curr_endtime > range_endtime)) ) {

            /* If the sample requires exclusive access and we are
             * here, then we now know that exclusivity cannot be
             * granted over the requested range.  Leave now. */
            if (exclusive)
                goto ret;

            alloc_ptr = (size_t*)zhash_lookup (resrc->allocs, id_ptr);
            reservtn_ptr = (size_t*)zhash_lookup (resrc->reservtns, id_ptr);
            if (alloc_ptr || reservtn_ptr) {
                // Add the window key and insert JSON obj into the
                // "matching windows" list
                window_t * new_window = window_dup (window);
                new_window->job_id = id_ptr;
                zlistx_add_end (matching_windows, new_window);
            }
        }

        window = zhashx_next (resrc->twindow);
    }

    // Duplicate the "matching windows" list and then sort the 2 lists
    // based on start and end times.  We will walk through these lists
    // in order to find the minimum available during the input range
    zlistx_t *start_windows = matching_windows;
    zlistx_set_comparator(start_windows, compare_windows_starttime);
    zlistx_t *end_windows = zlistx_dup (start_windows);
    // Do not free items in this list, they are owned by the start_windows
    // list
    zlistx_set_destructor(end_windows, NULL);
    zlistx_set_comparator(end_windows, compare_windows_endtime);
    zlistx_sort (start_windows);
    zlistx_sort (end_windows);

    window_t *curr_start_window = zlistx_first (start_windows);
    window_t *curr_end_window = zlistx_first (end_windows);

    min_available = resrc->size;
    curr_available = resrc->size;

    // Start iterating over the windows and calculating the min
    // available
    //
    // OPTIMIZE: stop iterating when curr_start_window == NULL Once we
    // run out of start windows, curr available cannot get any
    // smaller; we have hit our min.  Just need to test to verify that
    // this optimziation is correct/safe.
    while (curr_start_window) {
        curr_starttime = curr_start_window->starttime;
        curr_endtime = curr_end_window->endtime;

        if ((curr_start_window) &&
                (curr_starttime < curr_endtime)) {
            // New range is starting, get its size and subtract it
            // from current available
            size_ptr = (size_t*)zhash_lookup (resrc->allocs, curr_start_window->job_id);
            if (size_ptr)
                curr_available -= *size_ptr;
            size_ptr = (size_t*)zhash_lookup (resrc->reservtns, curr_start_window->job_id);
            if (size_ptr)
                curr_available -= *size_ptr;
            curr_start_window = zlistx_next (start_windows);
            if (curr_start_window) {
                curr_starttime = curr_start_window->starttime;
            } else {
                curr_starttime = TIME_MAX;
            }
        } else if ((curr_end_window) &&
                (curr_endtime < curr_starttime)) {
            // A range just ended, get its size and add it back into
            // current available
            id_ptr = curr_end_window->job_id;
            size_ptr = (size_t*)zhash_lookup (resrc->allocs, id_ptr);
            if (size_ptr)
                curr_available += *size_ptr;
            size_ptr = (size_t*)zhash_lookup (resrc->reservtns, id_ptr);
            if (size_ptr)
                curr_available += *size_ptr;
            curr_end_window = zlistx_next (end_windows);
            if (curr_end_window) {
                curr_endtime = curr_end_window->endtime;
            } else {
                curr_endtime = TIME_MAX;
            }
        } else {
            fprintf (stderr,
                    "%s - ERR: Both start/end windows are empty\n",
                    __FUNCTION__);
        }
        min_available = (curr_available < min_available) ? curr_available :
            min_available;
    }

    zlistx_destroy (&end_windows);
ret:
    zlistx_destroy (&matching_windows);

    return min_available;
}

char* resrc_state (resrc_t *resrc)
{
    char* str = NULL;

    if (resrc) {
        switch (resrc->state) {
            case RESOURCE_INVALID:
                str = "invalid";    break;
            case RESOURCE_IDLE:
                str = "idle";       break;
            case RESOURCE_ALLOCATED:
                str = "allocated";  break;
            case RESOURCE_RESERVED:
                str = "reserved";   break;
            case RESOURCE_DOWN:
                str = "down";       break;
            case RESOURCE_UNKNOWN:
                str = "unknown";    break;
            case RESOURCE_END:
            default:
                str = "n/a";        break;
        }
    }
    return str;
}

resrc_tree_t *resrc_phys_tree (resrc_t *resrc)
{
    if (resrc)
        return resrc->phys_tree;
    return NULL;
}

size_t resrc_size_allocs (resrc_t *resrc)
{
    if (resrc)
        return zhash_size (resrc->allocs);
    return 0;
}

size_t resrc_size_reservtns (resrc_t *resrc)
{
    if (resrc)
        return zhash_size (resrc->reservtns);
    return 0;
}

int resrc_twindow_insert (resrc_t *resrc, const char *key, int64_t starttime, int64_t endtime)
{
    const window_t w = {.starttime = starttime, .endtime = endtime};
    int rc = zhashx_insert (resrc->twindow, key, (void *)&w);
    return rc;
}

int resrc_graph_insert (resrc_t *resrc, const char *name, resrc_flow_t *flow)
{
    int rc = zhash_insert (resrc->graphs, name, flow);
    /* Do not supply a zhash_freefn() */
    return rc;
}

resrc_t *resrc_lookup (resrc_api_ctx_t *ctx, const char *path)
{
    if (!ctx || !(ctx->resrc_hash) || !path)
        return NULL;
    return (resrc_t *)zhash_lookup (ctx->resrc_hash, path);
}

resrc_t *resrc_new_resource (resrc_api_ctx_t *ctx, const char *type, const char *path,
        const char *basename, const char *name,
        const char *sig, int64_t id, uuid_t uuid,
        size_t size)
{
    resrc_t *resrc = xzmalloc (sizeof (resrc_t));
    if (resrc) {
        resrc->type = xstrdup (type);
        if (path)
            resrc->path = xstrdup (path);
        if (basename)
            resrc->basename = xstrdup (basename);
        else
            resrc->basename = xstrdup (type);
        resrc->id = id;
        if (name)
            resrc->name = xstrdup (name);
        else {
            if (id < 0)
                resrc->name = xstrdup (resrc->basename);
            else
                resrc->name = xasprintf ("%s%"PRId64"", resrc->basename, id);
        }
        if (!strncmp (type, "node", 5)) {
            /* Add this new resource to the resource hash table.
             * Do not supply a zhash_freefn() */
            zhash_insert (ctx->resrc_hash, resrc->name, (void *)resrc);
        }
        resrc->digest = NULL;
        if (sig)
            resrc->digest = xstrdup (sig);
        if (uuid)
            uuid_copy (resrc->uuid, uuid);
        else
            uuid_clear (resrc->uuid);
        resrc->size = size;
        resrc->available = size;
        resrc->staged = 0;
        resrc->state = RESOURCE_INVALID;
        resrc->phys_tree = NULL;
        resrc->graphs = zhash_new ();
        resrc->allocs = zhash_new ();
        resrc->n_reservtns = 0;
        resrc->reservtns = zhash_new ();
        resrc->properties = zhash_new ();
        resrc->tags = zhash_new ();
        resrc->twindow = zhashx_new ();
        zhashx_set_destructor(resrc->twindow, window_destructor);
        zhashx_set_duplicator(resrc->twindow, window_dup);
    }

    return resrc;
}

/*
 * NOTE: until resrc_t can be refactor to contain only the base data
 * model of a resource, this copy constructor will find little use.
 * remove it for now.
 */
#if 0
resrc_t *resrc_copy_resource (resrc_t *resrc)
{
    resrc_t *new_resrc = xzmalloc (sizeof (resrc_t));

    if (new_resrc) {
        new_resrc->type = xstrdup (resrc->type);
        new_resrc->path = xstrdup (resrc->path);
        new_resrc->basename = xstrdup (resrc->basename);
        new_resrc->name = xstrdup (resrc->name);
        if (resrc->digest)
            new_resrc->digest = xstrdup (resrc->digest);
        new_resrc->id = resrc->id;
        uuid_copy (new_resrc->uuid, resrc->uuid);
        new_resrc->state = resrc->state;
        new_resrc->phys_tree = resrc_tree_copy (resrc->phys_tree);
        new_resrc->graphs = zhash_dup (resrc->graphs);
        new_resrc->allocs = zhash_dup (resrc->allocs);
        new_resrc->reservtns = zhash_dup (resrc->reservtns);
        new_resrc->properties = zhash_dup (resrc->properties);
        new_resrc->tags = zhash_dup (resrc->tags);
        if (resrc->twindow)
            new_resrc->twindow = zhashx_dup (resrc->twindow);
        else
            new_resrc->twindow = NULL;
    }

    return new_resrc;
}
#endif

void resrc_resource_destroy (resrc_api_ctx_t *ctx, void *object)
{
    resrc_t *resrc = (resrc_t *) object;

    if (resrc) {
        if (resrc->type)
            free (resrc->type);
        if (resrc->path) {
            if (ctx->resrc_hash)
                zhash_delete (ctx->resrc_hash, resrc->path);
            free (resrc->path);
        }
        if (resrc->basename)
            free (resrc->basename);
        if (resrc->name)
            free (resrc->name);
        if (resrc->digest)
            free (resrc->digest);
        /* Use resrc_tree_destroy() to destroy this resource along
         * with its physical tree */
        zhash_destroy (&resrc->graphs);
        zhash_destroy (&resrc->allocs);
        zhash_destroy (&resrc->reservtns);
        zhash_destroy (&resrc->properties);
        zhash_destroy (&resrc->tags);
        if (resrc->twindow)
            zhashx_destroy (&resrc->twindow);
        free (resrc);
    }
}

/*
 *  Create a string of either a JSON_STRING or JSON_NUMBER object
 *  Caller must free result.
 */
static char *json_create_string (json_t *o)
{
    char *result = NULL;
    switch (json_typeof (o)) {
        case JSON_STRING:
            result = strdup (json_string_value (o));
            break;
        case JSON_INTEGER:
            result = xasprintf ("%ju", (uintmax_t) json_integer_value (o));
            break;
        case JSON_REAL:
            result = xasprintf ("%f", json_real_value (o));
            break;
        default:
            break;
    }
    return (result);
}

resrc_t *resrc_new_from_json (resrc_api_ctx_t *ctx, json_t *o, resrc_t *parent,
        bool physical)
{
    json_t *jhierarchyo = NULL; /* json hierarchy object */
    json_t *jpropso = NULL; /* json properties object */
    json_t *jtagso = NULL;  /* json tags object */
    const char *basename = NULL;
    const char *name = NULL;
    const char *path = NULL;
    const char *tmp = NULL;
    const char *type = NULL;
    int64_t id;
    int64_t ssize;
    resrc_t *resrc = NULL;
    resrc_tree_t *parent_tree = NULL;
    size_t size = 1;
    uuid_t uuid;

    if (!Jget_str (o, "type", &type))
        goto ret;
    Jget_str (o, "basename", &basename);
    Jget_str (o, "name", &name);
    if (!(Jget_int64 (o, "id", &id)))
        id = -1;
    if (Jget_str (o, "uuid", &tmp))
        uuid_parse (tmp, uuid);
    else
        uuid_clear(uuid);
    if (Jget_int64 (o, "size", &ssize))
        size = (size_t) ssize;
    if (!Jget_str (o, "path", &path)) {
        if ((jhierarchyo = Jobj_get (o, "hierarchy"))) {
            Jget_str (jhierarchyo, "default", &path);
        }
    }
    // Duplicate unowned json string
    if (path)
        path = xstrdup (path);
    if (!path) {
        if (parent)
            path = xasprintf ("%s/%s", parent->path, name);
        else
            path = xasprintf ("/%s", name);
    }

    resrc = resrc_new_resource (ctx, type, path, basename, name, NULL, id, uuid,
            size);
    if (resrc) {
        /*
         * Are we constructing the resource's physical tree?  If
         * false, this is just a resource that is part of a request.
         */
        if (physical) {
            if (parent)
                parent_tree = parent->phys_tree;
            resrc->phys_tree = resrc_tree_new (parent_tree, resrc);

            /* add time window if we are given a start time */
            int64_t starttime;
            if (Jget_int64 (o, "starttime", &starttime)) {
                int64_t endtime;

                if (!Jget_int64 (o, "endtime", &endtime)) {
                    int64_t wall_time;
                    if (Jget_int64 (o, "walltime", &wall_time))
                        endtime = starttime + wall_time;
                    else
                        endtime = TIME_MAX;
                }

                resrc_twindow_insert (resrc, "0", starttime, endtime);
            }
        }

        jpropso = Jobj_get (o, "properties");
        if (jpropso) {
            json_t *jpropo;        /* json property object */
            char *property;
            const char *key;

            json_object_foreach (jpropso, key, jpropo) {
                if ((property = json_create_string (jpropo))) {
                    zhash_insert (resrc->properties, key, property);
                    zhash_freefn (resrc->properties, key, free);
                }
            }
        }

        jtagso = Jobj_get (o, "tags");
        if (jtagso) {
            json_t *jtago;        /* json tag object */
            const char *key = NULL;
            char *tag = NULL;

            json_object_foreach (jtagso, key, jtago) {
                if ((tag = json_create_string (jtago))) {
                    zhash_insert (resrc->tags, key, tag);
                    zhash_freefn (resrc->tags, key, free);
                }
            }
        }
    }
ret:
    free ((void*)path);
    return resrc;
}

static resrc_t *resrc_add_rdl_resource (resrc_api_ctx_t *ctx, resrc_t *parent,
        struct resource *r)
{
    json_t *o = NULL;
    resrc_t *resrc = NULL;
    struct resource *c;

    o = rdl_resource_json (r);
    resrc = resrc_new_from_json (ctx, o, parent, true);

    while ((c = rdl_resource_next_child (r))) {
        (void) resrc_add_rdl_resource (ctx, resrc, c);
        rdl_resource_destroy (c);
    }

    Jput (o);
    return resrc;
}

resrc_t *resrc_generate_rdl_resources (resrc_api_ctx_t *ctx, const char *path,
        char *resource)
{
    resrc_t *resrc = NULL;
    struct rdl *rdl = NULL;
    struct rdllib *l = NULL;
    struct resource *r = NULL;

    if (!(l = rdllib_open ()) || !(rdl = rdl_loadfile (l, path)))
        goto ret;

    if ((r = rdl_resource_get (rdl, resource)))
        resrc = resrc_add_rdl_resource (ctx, NULL, r);

    rdl_destroy (rdl);
    rdllib_close (l);
    ctx->tree_name = xstrdup (resource);
    ctx->tree_root = resrc_phys_tree (resrc);
ret:
    return resrc;
}

static resrc_t *resrc_new_from_hwloc_obj (resrc_api_ctx_t *ctx, hwloc_obj_t obj,
        resrc_t *parent, const char *sig)
{
    const char *hwloc_name = NULL;
    char *basename = NULL;
    char *name = NULL;
    char *path = NULL;
    char *signature = NULL;
    char *type = NULL;
    int64_t id;
    resrc_t *resrc = NULL;
    resrc_tree_t *parent_tree = NULL;
    size_t size = 1;
    uuid_t uuid;

    id = obj->logical_index;
    if (!hwloc_compare_types (obj->type, HWLOC_OBJ_MACHINE)) {
        type = xstrdup ("node");
        signature = sig? xstrdup (sig) : NULL;
        hwloc_name = hwloc_obj_get_info_by_name (obj, "HostName");
        if (!hwloc_name)
            goto ret;
        name = xstrdup (hwloc_name);
    } else if (!hwloc_compare_types (obj->type, HWLOC_OBJ_GROUP)) {
        type = xstrdup ("group");
        name = xasprintf ("%s%"PRId64"", type, id);
#if HWLOC_API_VERSION < 0x00010b00
    } else if (!hwloc_compare_types (obj->type, HWLOC_OBJ_NODE)) {
#else
    } else if (!hwloc_compare_types (obj->type, HWLOC_OBJ_NUMANODE)) {
#endif
        type = xstrdup ("numanode");
        name = xasprintf ("%s%"PRId64"", type, id);
#if HWLOC_API_VERSION < 0x00010b00
    } else if (!hwloc_compare_types (obj->type, HWLOC_OBJ_SOCKET)) {
#else
    } else if (!hwloc_compare_types (obj->type, HWLOC_OBJ_PACKAGE)) {
#endif
        type = xstrdup ("socket");
        name = xasprintf ("%s%"PRId64"", type, id);
#if HWLOC_API_VERSION < 0x00020000
    } else if (!hwloc_compare_types (obj->type, HWLOC_OBJ_CACHE)) {
        type = xstrdup ("cache");
        name = xasprintf ("L%"PRIu32"cache%"PRId64"", obj->attr->cache.depth,
                id);
        size = obj->attr->cache.size / 1024;
#else
    } else if (!hwloc_compare_types (obj->type, HWLOC_OBJ_L1CACHE)) {
        type = xstrdup ("cache");
        name = xasprintf ("L1cache%"PRId64"", obj->attr->cache.depth, id);
        size = obj->attr->cache.size / 1024;
    } else if (!hwloc_compare_types (obj->type, HWLOC_OBJ_L2CACHE)) {
        type = xstrdup ("cache");
        name = xasprintf ("L2cache%"PRId64"", obj->attr->cache.depth, id);
        size = obj->attr->cache.size / 1024;
    } else if (!hwloc_compare_types (obj->type, HWLOC_OBJ_L3CACHE)) {
        type = xstrdup ("cache");
        name = xasprintf ("L3cache%"PRId64"", obj->attr->cache.depth, id);
        size = obj->attr->cache.size / 1024;
#endif
    } else if (!hwloc_compare_types (obj->type, HWLOC_OBJ_CORE)) {
        type = xstrdup ("core");
        name = xasprintf ("%s%"PRId64"", type, id);
    } else if (!hwloc_compare_types (obj->type, HWLOC_OBJ_PU)) {
        type = xstrdup ("pu");
        name = xasprintf ("%s%"PRId64"", type, id);
    } else {
        /* that's all we're supporting for now... */
        goto ret;
    }

    uuid_generate (uuid);
    if (parent)
        path = xasprintf ("%s/%s", parent->path, name);
    else
        path = xasprintf ("/%s", name);

    resrc = resrc_new_resource (ctx, type, path, basename, name, signature, id,
            uuid, size);
    if (resrc) {
        if (parent)
            parent_tree = parent->phys_tree;
        resrc->phys_tree = resrc_tree_new (parent_tree, resrc);

        if (obj->memory.local_memory) {
            char *mempath = xasprintf ("%s/memory", path);
            resrc_t *mem_resrc = NULL;
            /*
             * We have to elevate the meager memory attribute of a
             * NUMANode to a full-fledged Flux resrouce
             */
            size = obj->memory.local_memory / 1024;
            uuid_generate (uuid);
            mem_resrc = resrc_new_resource (ctx, "memory", mempath, "memory",
                    "memory0", signature, 0, uuid, size);
            mem_resrc->phys_tree = resrc_tree_new (resrc->phys_tree, mem_resrc);
            free (mempath);
        }

        /* add twindow */
        if ((!strncmp (type, "node", 5)) || (!strncmp (type, "core", 5))) {
            resrc_twindow_insert (resrc, "0", epochtime (), TIME_MAX);
        }
    }
ret:
    free (basename);
    free (name);
    free (path);
    free (signature);
    free (type);

    return resrc;
}

/* Make this function internal. This is a special constructor only needed
 * by hwloc reader. As the tree root query is a part of the API, this
 * does not need to be exported.
 */
static resrc_t *resrc_create_cluster (resrc_api_ctx_t *ctx, char *cluster)
{
    resrc_t *resrc = NULL;
    uuid_t uuid;
    char *path = xasprintf ("/%s", cluster);

    uuid_generate (uuid);
    resrc = resrc_new_resource (ctx, "cluster", path, cluster, cluster, NULL, -1,
            uuid, 1);
    resrc->phys_tree = resrc_tree_new (NULL, resrc);
    free (path);
    return resrc;
}

/* Generate with HWLOC reader */
resrc_t *resrc_generate_hwloc_resources (resrc_api_ctx_t *ctx,
        hwloc_topology_t topo, const char *sig, char **err_str)
{
    char *obj_ptr = NULL;
    char *str = NULL;
    hwloc_obj_t obj;
    resrc_t *parent = NULL;
    resrc_t *resrc = NULL;
    uint32_t depth;
    uint32_t hwloc_version;
    uint32_t level_size;
    uint32_t size;
    uint32_t topodepth;
    zhash_t *resrc_objs = zhash_new ();

    if (!(ctx->hwloc_cluster)) {
        /* Note: Put them here to make this generator method somewhat
         * parallel to other generators. Hwloc-based generator
         * has individual load semantics whereas other generators
         * have bulk load semantics. So, we may need a higher-level method
         * with bulk load semantics, though.
         */
        ctx->hwloc_cluster = resrc_create_cluster (ctx, "cluster");
        ctx->tree_root = resrc_phys_tree (ctx->hwloc_cluster);
        ctx->tree_name = xstrdup ("default");
    }

    hwloc_version = hwloc_get_api_version();
    if ((hwloc_version >> 16) != (HWLOC_API_VERSION >> 16)) {
        str = xasprintf ("%s: Compiled for hwloc API 0x%x but running on library"
                " API 0x%x", __FUNCTION__, HWLOC_API_VERSION,
                hwloc_version);
        goto ret;
    }

    topodepth = hwloc_topology_get_depth (topo);
    parent = ctx->hwloc_cluster;
    level_size = hwloc_get_nbobjs_by_depth (topo, 0);
    for (size = 0; size < level_size; size++) {
        obj = hwloc_get_obj_by_depth (topo, 0, size);
        if (!obj) {
            str = xasprintf ("%s: Failed to get hwloc obj at depth 0",
                    __FUNCTION__);
            goto ret;
        }
        resrc = resrc_new_from_hwloc_obj (ctx, obj, parent, sig);
        if (resrc) {
            obj_ptr = xasprintf ("%p", obj);
            zhash_insert (resrc_objs, obj_ptr, (void *) resrc);
            /* do not call the zhash_freefn() for the *resrc */
            free (obj_ptr);
        } else {
            str = xasprintf ("%s: Failed to create resrc from hwloc depth 0",
                    __FUNCTION__);
            goto ret;
        }
    }
    for (depth = 1; depth < topodepth; depth++) {
        level_size = hwloc_get_nbobjs_by_depth (topo, depth);
        for (size = 0; size < level_size; size++) {
            obj = hwloc_get_obj_by_depth (topo, depth, size);
            if (!obj) {
                str = xasprintf ("%s: Failed to get hwloc obj at depth %u",
                        __FUNCTION__, depth);
                goto ret;
            }
            obj_ptr = xasprintf ("%p", obj->parent);
            parent = zhash_lookup (resrc_objs, obj_ptr);
            free (obj_ptr);
            if (!parent) {
                str = xasprintf ("%s: Failed to find parent of obj depth %u",
                        __FUNCTION__, depth);
                goto ret;
            }
            resrc = resrc_new_from_hwloc_obj (ctx, obj, parent, sig);
            if (resrc) {
                obj_ptr = xasprintf ("%p", obj);
                zhash_insert (resrc_objs, obj_ptr, (void *) resrc);
                /* do not call the zhash_freefn() for the *resrc */
                free (obj_ptr);
            } else {
                str = xasprintf ("%s: Failed to create resrc from hwloc depth "
                        "%u", __FUNCTION__, depth);
                goto ret;
            }
        }
    }
    resrc = ctx->hwloc_cluster;
ret:
    zhash_destroy (&resrc_objs);
    if (str) {
        if (err_str)
            *err_str = str;
        else {
            fprintf (stderr, "%s\n", str);
            free (str);
        }
    }

    return resrc;
}


int resrc_to_json (json_t *o, resrc_t *resrc)
{
    char uuid[40];
    int rc = -1;

    if (resrc) {
        Jadd_str (o, "type", resrc_type (resrc));
        Jadd_str (o, "path", resrc_path (resrc));
        Jadd_str (o, "basename", resrc_basename (resrc));
        Jadd_str (o, "name", resrc_name (resrc));
        Jadd_int64 (o, "id", resrc_id (resrc));
        uuid_unparse (resrc->uuid, uuid);
        Jadd_str (o, "uuid", uuid);
        Jadd_int64 (o, "size", resrc_size (resrc));
        rc = 0;
    }
    return rc;
}

char *resrc_to_string (resrc_t *resrc)
{
    char *buf;
    char uuid[40];
    char *property;
    char *tag;
    size_t *size_ptr;
    size_t len;
    FILE *ss;

    if (!resrc)
        return NULL;
    if (!(ss = open_memstream (&buf, &len)))
        return NULL;

    uuid_unparse (resrc->uuid, uuid);
    fprintf (ss, "resrc type: %s, path: %s, basename: %s, name: %s, digest: %s, "
<<<<<<< HEAD
            "id: %"PRId64", state: %s, "
            "uuid: %s, size: %"PRIu64", avail: %"PRIu64"",
            resrc->type, resrc->path, resrc->basename, resrc->name,
            resrc->digest, resrc->id, resrc_state (resrc),
            uuid, resrc->size, resrc->available);
=======
             "id: %"PRId64", state: %s, "
             "uuid: %s, size: %zd, avail: %zd",
             resrc->type, resrc->path, resrc->basename, resrc->name,
             resrc->digest, resrc->id, resrc_state (resrc),
             uuid, resrc->size, resrc->available);
>>>>>>> cc03941f
    if (zhash_size (resrc->properties)) {
        fprintf (ss, ", properties:");
        property = zhash_first (resrc->properties);
        while (property) {
            fprintf (ss, " %s: %s", (char *)zhash_cursor (resrc->properties),
                    property);
            property = zhash_next (resrc->properties);
        }
    }
    if (zhash_size (resrc->tags)) {
        fprintf (ss, ", tags:");
        tag = zhash_first (resrc->tags);
        while (tag) {
            fprintf (ss, ", %s", (char *)zhash_cursor (resrc->tags));
            tag = zhash_next (resrc->tags);
        }
    }
    if (zhash_size (resrc->allocs)) {
        fprintf (ss, ", allocs");
        size_ptr = zhash_first (resrc->allocs);
        while (size_ptr) {
            fprintf (ss, ", %s: %zd",
                    (char *)zhash_cursor (resrc->allocs), *size_ptr);
            size_ptr = zhash_next (resrc->allocs);
        }
    }
    if (zhash_size (resrc->reservtns)) {
        fprintf (ss, ", reserved");
        size_ptr = zhash_first (resrc->reservtns);
        while (size_ptr) {
            fprintf (ss, ", %s: %zd",
                    (char *)zhash_cursor (resrc->reservtns), *size_ptr);
            size_ptr = zhash_next (resrc->reservtns);
        }
    }
    fclose (ss);
    return buf;
}

void resrc_print_resource (resrc_t *resrc)
{
    char *buffer = resrc_to_string (resrc);
    if (resrc)
        printf ("%s\n", buffer);
    free (buffer);
}

/*
 * Finds if a resource request matches the specified resource over a period
 * defined by the start and end times.
 */
bool resrc_walltime_match (resrc_t *resrc, resrc_reqst_t *request,
        size_t reqrd_size)
{
    bool rc = false;
    window_t *window = NULL;
    int64_t endtime = resrc_reqst_endtime (request);
    int64_t starttime = resrc_reqst_starttime (request);
    size_t available = 0;

    /* If request endtime is greater than the lifetime of the
       resource, then return false */
    window = zhashx_lookup (resrc->twindow, "0");
    if (window) {
        if (endtime > (window->endtime - 10)) {
            return false;
        }
    }

    /* find the minimum available resources during the requested time
     * range */
    available = resrc_available_during_range (resrc, starttime, endtime,
            resrc_reqst_exclusive (request));

    rc = (available >= reqrd_size);

    return rc;
}

bool resrc_match_resource (resrc_t *resrc, resrc_reqst_t *request,
        bool available)
{
    bool rc = false;
    char *rproperty = NULL;                             /* request property */
    char *rtag = NULL;                                  /* request tag */
    resrc_t *reqst_resrc = resrc_reqst_resrc (request); /* request's resrc */
    resrc_graph_req_t *graph_req = NULL;

    if (reqst_resrc && !strcmp (resrc->type, reqst_resrc->type)) {
        if (zhash_size (reqst_resrc->properties)) {
            if (!zhash_size (resrc->properties)) {
                goto ret;
            }
            /* be sure the resource has all the requested properties */
            /* TODO: validate the value of each property */
            zhash_first (reqst_resrc->properties);
            do {
                rproperty = (char *)zhash_cursor (reqst_resrc->properties);
                if (!zhash_lookup (resrc->properties, rproperty))
                    goto ret;
            } while (zhash_next (reqst_resrc->properties));
        }

        if (zhash_size (reqst_resrc->tags)) {
            if (!zhash_size (resrc->tags)) {
                goto ret;
            }
            /* be sure the resource has all the requested tags */
            zhash_first (reqst_resrc->tags);
            do {
                rtag = (char *)zhash_cursor (reqst_resrc->tags);
                if (!zhash_lookup (resrc->tags, rtag))
                    goto ret;
            } while (zhash_next (reqst_resrc->tags));
        }

        graph_req = resrc_reqst_graph_reqs (request);
        if (graph_req) {
            resrc_flow_t *resrc_flow;

            if (!zhash_size (resrc->graphs))
                goto ret;
            /*
             * Support only flow graphs right now.  When other graph
             * types are added, a switch will need to be added to
             * handle the appropriate graph type.
             */
            while (graph_req->name) {
                resrc_flow = zhash_lookup (resrc->graphs, graph_req->name);
                if (!resrc_flow ||
                        !resrc_flow_available (resrc_flow, graph_req->size, request))
                    goto ret;
                graph_req++;
            }
        }

        if (available) {
            /*
             * We use the request's start time to determine whether to
             * search for available resources now or in the future.
             * We save this for last because the time search will be
             * expensive.
             */
            if (resrc_reqst_starttime (request))
                rc = resrc_walltime_match (resrc, request,
                        resrc_reqst_reqrd_size (request));
            else {
                rc = (resrc_reqst_reqrd_size (request) <= resrc->available);
                if (rc && resrc_reqst_exclusive (request)) {
                    rc = !zhash_size (resrc->allocs) &&
                        !zhash_size (resrc->reservtns);
                }
            }
        } else {
            rc = true;
        }
    }
ret:
    return rc;
}

int resrc_stage_resrc (resrc_t *resrc, size_t size, resrc_graph_req_t *graph_req)
{
    int rc = -1;

    if (resrc)
        resrc->staged += size;
    else
        goto ret;

    if (graph_req) {
        resrc_flow_t *resrc_flow;

        if (!zhash_size (resrc->graphs))
            goto ret;

        /* Stage the required quantities of each of the requested graphs */
        while (graph_req->name) {
            resrc_flow = zhash_lookup (resrc->graphs, graph_req->name);
            if (resrc_flow)
                rc = resrc_flow_stage_resources (resrc_flow, graph_req->size);
            else {
                rc = -1;
                goto ret;
            }
            graph_req++;
        };
    } else
        rc = 0;

ret:
    return rc;
}

int resrc_unstage_resrc (resrc_t *resrc)
{
    int rc = -1;

    if (resrc)
        resrc->staged = 0;
    else
        goto ret;

    if (zhash_size (resrc->graphs)) {
        resrc_flow_t *resrc_flow = zhash_first (resrc->graphs);
        do {
            if ((rc = resrc_flow_unstage_resources (resrc_flow)))
                goto ret;
        } while ((resrc_flow = zhash_next (resrc->graphs)));
    } else
        rc = 0;
ret:
    return rc;
}

/*
 * Allocate the staged size of a resource to the specified job_id and
 * change its state to allocated.
 */
static int resrc_allocate_resource_now (resrc_t *resrc, int64_t job_id)
{
    char *id_ptr = NULL;
    size_t *size_ptr;
    int rc = -1;

    if (resrc->staged > resrc->available)
        goto ret;

    id_ptr = xasprintf ("%"PRId64"", job_id);
    size_ptr = xzmalloc (sizeof (size_t));
    *size_ptr = resrc->staged;
    zhash_insert (resrc->allocs, id_ptr, size_ptr);
    zhash_freefn (resrc->allocs, id_ptr, free);
    resrc->available -= resrc->staged;
    resrc->staged = 0;
    resrc->state = RESOURCE_ALLOCATED;
    rc = 0;
    free (id_ptr);
ret:
    return rc;
}

/*
 * Allocate the staged size of a resource to the specified job_id and
 * change its state to allocated.
 */
static int resrc_allocate_resource_in_time (resrc_t *resrc, int64_t job_id,
        int64_t starttime, int64_t endtime)
{
    char *id_ptr = NULL;
    int rc = -1;
    size_t *size_ptr;
    size_t available;

    /* Don't bother going through the exclusivity checks.  We will
     * save cycles and assume the selected resources are
     * exclusively available if that was the criteria of the
     * search. */
    available = resrc_available_during_range (resrc, starttime, endtime, false);
    if (resrc->staged > available)
        goto ret;

    id_ptr = xasprintf ("%"PRId64"", job_id);
    size_ptr = xzmalloc (sizeof (size_t));
    *size_ptr = resrc->staged;
    zhash_insert (resrc->allocs, id_ptr, size_ptr);
    zhash_freefn (resrc->allocs, id_ptr, free);
    resrc->staged = 0;

    /* add walltime */
    resrc_twindow_insert (resrc, id_ptr, starttime, endtime);

    rc = 0;
    free (id_ptr);
ret:
    return rc;
}

int resrc_allocate_resource (resrc_t *resrc, int64_t job_id, int64_t starttime,
        int64_t endtime)
{
    resrc_flow_t *resrc_flow;
    int rc = -1;

    if (!resrc || !job_id)
        goto ret;
    else if (!resrc->staged) {
        /*
         * A resource with a staged value of 0 is ok and will
         * occur with flow graph parents.
         */
        rc = 0;
        goto ret;
    }

    if (starttime)
        rc = resrc_allocate_resource_in_time (resrc, job_id, starttime, endtime);
    else
        rc = resrc_allocate_resource_now (resrc, job_id);

    if (rc || !zhash_size (resrc->graphs))
        goto ret;

    /*
     * Allocate specific resources from each of the associated graphs.
     *
     * Support only flow graphs right now.  When other graph types
     * are added, a switch will need to be added to handle the
     * appropriate graph type.
     */
    resrc_flow = zhash_first (resrc->graphs);
    do {
        if ((rc = resrc_flow_allocate (resrc_flow, job_id, starttime, endtime)))
            goto ret;
    } while ((resrc_flow = zhash_next (resrc->graphs)));

ret:
    return rc;
}


/*
 * Just like resrc_allocate_resource_now() above, but for a reservation
 */
static int resrc_reserve_resource_now (resrc_t *resrc, int64_t job_id)
{
    char *id_ptr = NULL;
    size_t *size_ptr;
    int rc = -1;

    if (resrc->staged > resrc->available)
        goto ret;

    id_ptr = xasprintf ("%"PRId64"", job_id);
    size_ptr = xzmalloc (sizeof (size_t));
    *size_ptr = resrc->staged;
    resrc->n_reservtns += 1;
    zhash_insert (resrc->reservtns, id_ptr, size_ptr);
    zhash_freefn (resrc->reservtns, id_ptr, free);
    resrc->available -= resrc->staged;
    resrc->staged = 0;
    if (resrc->state != RESOURCE_ALLOCATED)
        resrc->state = RESOURCE_RESERVED;
    rc = 0;
    free (id_ptr);
ret:
    return rc;
}

/*
 * Just like resrc_allocate_resource_in_time () above, but for a reservation
 */
static int resrc_reserve_resource_in_time (resrc_t *resrc, int64_t job_id,
        int64_t starttime, int64_t endtime)
{
    char *id_ptr = NULL;
    int rc = -1;
    size_t *size_ptr;
    size_t available;

    /* Don't bother going through the exclusivity checks.  We will
     * save cycles and assume the selected resources are
     * exclusively available if that was the criteria of the
     * search. */
    available = resrc_available_during_range (resrc, starttime, endtime, false);
    if (resrc->staged > available)
        goto ret;

    id_ptr = xasprintf ("%"PRId64"", job_id);
    size_ptr = xzmalloc (sizeof (size_t));
    *size_ptr = resrc->staged;
    resrc->n_reservtns += 1;
    zhash_insert (resrc->reservtns, id_ptr, size_ptr);
    zhash_freefn (resrc->reservtns, id_ptr, free);
    resrc->staged = 0;

    /* add walltime */
    resrc_twindow_insert (resrc, id_ptr, starttime, endtime);

    rc = 0;
    free (id_ptr);
ret:
    return rc;
}

int resrc_reserve_resource (resrc_t *resrc, int64_t job_id, int64_t starttime,
        int64_t endtime)
{
    resrc_flow_t *resrc_flow;
    int rc = -1;

    if (!resrc || !job_id)
        goto ret;
    else if (!resrc->staged) {
        /*
         * A resource with a staged value of 0 is ok and will
         * occur with flow graph parents.
         */
        rc = 0;
        goto ret;
    }

    if (starttime)
        rc = resrc_reserve_resource_in_time (resrc, job_id, starttime, endtime);
    else
        rc = resrc_reserve_resource_now (resrc, job_id);

    if (rc || !zhash_size (resrc->graphs))
        goto ret;

    /*
     * Reserve specific resources from each of the associated graphs.
     *
     * Support only flow graphs right now.  When other graph types
     * are added, a switch will need to be added to handle the
     * appropriate graph type.
     */
    resrc_flow = zhash_first (resrc->graphs);
    do {
        if ((rc = resrc_flow_reserve (resrc_flow, job_id, starttime, endtime)))
            goto ret;
    } while ((resrc_flow = zhash_next (resrc->graphs)));

ret:
    return rc;
}

/*
 * Remove a job allocation from a resource.  Supports both now and
 * time-based allocations.  We use a valid resrc->state value to
 * determine whether the allocation is now-based.  I.e, time-based
 * allocations will never be reflected in the resource state
 * value.
 */
int resrc_release_allocation (resrc_t *resrc, int64_t rel_job)
{
    char *id_ptr = NULL;
    size_t *size_ptr = NULL;
    int rc = 0;

    if (!resrc || !rel_job) {
        rc = -1;
        goto ret;
    }

    id_ptr = xasprintf ("%"PRId64"", rel_job);
    size_ptr = zhash_lookup (resrc->allocs, id_ptr);
    if (size_ptr) {
        if (resrc->state == RESOURCE_ALLOCATED)
            resrc->available += *size_ptr;
        else
            zhashx_delete (resrc->twindow, id_ptr);

        zhash_delete (resrc->allocs, id_ptr);
        if ((resrc->state != RESOURCE_INVALID) && !zhash_size (resrc->allocs)) {
            if (zhash_size (resrc->reservtns))
                resrc->state = RESOURCE_RESERVED;
            else
                resrc->state = RESOURCE_IDLE;
        }
    }

    free (id_ptr);
ret:
    return rc;
}

/*
 * Remove all reservations of a resource.  Supports both now and
 * time-based reservations.  We use a valid resrc->state value to
 * determine whether the reservation is now-based.  I.e, time-based
 * reservations will never be reflected in the resource state
 * value.
 */
int resrc_release_all_reservations (resrc_t *resrc)
{
    char *id_ptr = NULL;
    size_t *size_ptr = NULL;
    int rc = 0;

    if (!resrc) {
        rc = -1;
        goto ret;
    }

    if (resrc->n_reservtns) {
        size_ptr = zhash_first (resrc->reservtns);
        while (size_ptr) {
            if ((resrc->state == RESOURCE_ALLOCATED) ||
                    (resrc->state == RESOURCE_RESERVED))
                resrc->available += *size_ptr;
            else {
                id_ptr = (char *)zhash_cursor (resrc->reservtns);
                zhashx_delete (resrc->twindow, id_ptr);
            }
            size_ptr = zhash_next (resrc->reservtns);
        }
        zhash_destroy (&resrc->reservtns);
        resrc->reservtns = zhash_new ();
        resrc->n_reservtns = 0;
    }

    if (resrc->state != RESOURCE_INVALID) {
        if (zhash_size (resrc->allocs))
            resrc->state = RESOURCE_ALLOCATED;
        else
            resrc->state = RESOURCE_IDLE;
    }
ret:
    return rc;
}

/*
 * vi: ts=4 sw=4 expandtab
 */
<|MERGE_RESOLUTION|>--- conflicted
+++ resolved
@@ -1047,19 +1047,11 @@
 
     uuid_unparse (resrc->uuid, uuid);
     fprintf (ss, "resrc type: %s, path: %s, basename: %s, name: %s, digest: %s, "
-<<<<<<< HEAD
-            "id: %"PRId64", state: %s, "
-            "uuid: %s, size: %"PRIu64", avail: %"PRIu64"",
-            resrc->type, resrc->path, resrc->basename, resrc->name,
-            resrc->digest, resrc->id, resrc_state (resrc),
-            uuid, resrc->size, resrc->available);
-=======
              "id: %"PRId64", state: %s, "
              "uuid: %s, size: %zd, avail: %zd",
              resrc->type, resrc->path, resrc->basename, resrc->name,
              resrc->digest, resrc->id, resrc_state (resrc),
              uuid, resrc->size, resrc->available);
->>>>>>> cc03941f
     if (zhash_size (resrc->properties)) {
         fprintf (ss, ", properties:");
         property = zhash_first (resrc->properties);
