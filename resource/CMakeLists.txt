--- conflicted
+++ resolved
@@ -106,14 +106,10 @@
     PkgConfig::UUID
     Boost::graph
     jobspec_conv
-<<<<<<< HEAD
-    Boost::filesystem
     OpenSSL::Crypto
     # This needs to be conditional eventually
     #${perfflow_deps}
     perfflowaspect::perfflowaspect
-=======
->>>>>>> 386f3117
     )
 add_sanitizers(resource)
 
