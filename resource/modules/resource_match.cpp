--- conflicted
+++ resolved
@@ -2090,13 +2090,8 @@
     return rc;
 }
 
-<<<<<<< HEAD
 __attribute__((annotate("@critical_path()")))
-static void match_request_cb (flux_t *h, flux_msg_handler_t *w,
-                              const flux_msg_t *msg, void *arg)
-=======
 static void match_request_cb (flux_t *h, flux_msg_handler_t *w, const flux_msg_t *msg, void *arg)
->>>>>>> 386f3117
 {
     int64_t at = 0;
     int64_t now = 0;
