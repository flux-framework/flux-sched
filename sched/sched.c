--- conflicted
+++ resolved
@@ -412,32 +412,12 @@
 {
     int rc = -1;
     int64_t walltime = 0;
-<<<<<<< HEAD
-=======
     json_t *o = NULL;
->>>>>>> cc03941f
 
     j->req = (flux_res_t *) xzmalloc (sizeof (flux_res_t));
-<<<<<<< HEAD
-    int64_t ntasks;
-    int jsc_query_rdesc_efficiently (flux_t *h, int64_t j, int64_t *nnodes, int64_t *ntasks, int64_t *ncores, int64_t *walltime);
-    if ((rc = jsc_query_rdesc_efficiently (h, j->lwj_id, &j->req->nnodes, &j->req->ncores, &ntasks, &j->req->walltime)) != 0) {
-        flux_log (h, LOG_ERR, "error in jsc_query_jcb.");
-        goto done;
-    }
     /* TODO:  add user name and charge account to info the JSC provides */
     j->user = NULL;
     j->account = NULL;
-    if (j->req->nnodes) {
-        j->req->node_exclusive = true;
-    } else {
-        j->req->node_exclusive = false;
-    }
-    if (!j->req->walltime) {
-=======
-    /* TODO:  add user name and charge account to info the JSC provides */
-    j->user = NULL;
-    j->account = NULL;
 
     if (!Jget_obj (jcb, JSC_RDESC, &o))
         goto done;
@@ -449,7 +429,6 @@
     j->req->nnodes = (uint64_t) nn;
     j->req->ncores = (uint64_t) nc;
     if (!Jget_int64 (o, JSC_RDESC_WALLTIME, &walltime) || !walltime) {
->>>>>>> cc03941f
         j->req->walltime = (uint64_t) 3600;
     } else {
         j->req->walltime = (uint64_t) walltime;
@@ -1644,24 +1623,15 @@
 
     if (priority_plugin) {
         priority_plugin->prioritize_jobs (ctx->h, jobs);
-<<<<<<< HEAD
         /* Sort by decreasing priority */
         zlist_sort (jobs, compare_priority);
     }
 
-    resrc_tree_release_all_reservations (resrc_tree_root (ctx->rsapi));
-
     if (!behavior_plugin)
         return -1;
-=======
-    if (!behavior_plugin)
-        return -1;
-
-    /* Sort by decreasing priority */
-    zlist_sort (jobs, compare_priority);
+
     if (ctx->ooo_capable)
         resrc_tree_release_all_reservations (resrc_tree_root (ctx->rsapi));
->>>>>>> cc03941f
     rc = behavior_plugin->sched_loop_setup (ctx->h);
     job = zlist_first (jobs);
     while (!rc && job && (qdepth < ctx->arg.s_params.queue_depth)) {
