--- conflicted
+++ resolved
@@ -495,13 +495,6 @@
     j->req->node_exclusive = ctx->arg.node_excl;
     rc = 0;
 done:
-<<<<<<< HEAD
-=======
-    if (jcb)
-        Jput (jcb);
-    if(jcbstr)
-        free((void*)jcbstr);
->>>>>>> 668c0dc4
     return rc;
 }
 
@@ -517,7 +510,6 @@
     json_object_set_new (jcb, JSC_STATE_PAIR, o);
     jcbstr = Jtostr (jcb);
     rc = jsc_update_jcb (h, jid, JSC_STATE_PAIR, jcbstr);
-    free((void*)jcbstr);
     Jput (jcb);
     free (jcbstr);
     return rc;
@@ -539,21 +531,6 @@
     const sched_params_t *sp = &(ctx->arg.s_params);
 
     if (userplugin_opts)
-        // if (strncmp (plugin->name, "sched.topo", 10) == 0) {
-        //     char *appended_path_opts; = xzmalloc (
-        //             strlen (ctx->arg->path) + strlen (userplogin_opts) +
-        //             + strlen ("rdl-topology=") + 1 + 1);
-        //     strcpy (appended_path_opts, "rdl-topology=");
-        //     strcat (appended_path_opts, ctx->arg->path);
-        //     strcat (appended_path_opts, ",");
-        //     strcat (appended_path_opts, userplugin_opts);
-        //     // Then add the uri as a command line argument
-        //     // strcat (appended_path_opts, ctx->arg->uri)
-        //     argz_create_sep (appended_path_opts, ',', &argz, &argz_len);
-        //     free (appended_path_opts);
-        // } else {
-        //     argz_create_sep (userplugin_opts, ',', &argz, &argz_len);
-        // }
         argz_create_sep (userplugin_opts, ',', &argz, &argz_len);
     if (plugin->process_args (ctx->h, argz, argz_len, sp) < 0)
         goto done;
@@ -916,24 +893,12 @@
     while (zlist_size (ctx->sctx.jsc_queue) > 0) {
         char *jcbstr;
         jsc_event = (jsc_event_t *)zlist_pop (ctx->sctx.jsc_queue);
-<<<<<<< HEAD
         jcbstr = Jtostr (jsc_event->jcb);
         flux_log (ctx->h,
                   LOG_DEBUG,
                   "JscEvent being handled - JSON: %s, errnum: %d",
                   jcbstr, jsc_event->errnum);
         job_status_cb (jcbstr, jsc_event->arg, jsc_event->errnum);
-=======
-        const char * jcstr = Jtostr (jsc_event->jcb);
-        flux_log (ctx->h,
-                  LOG_DEBUG,
-                  "JscEvent being handled - JSON: %s, errnum: %d",
-                  jcstr,
-                  jsc_event->errnum);
-        job_status_cb (jcstr, jsc_event->arg,
-                       jsc_event->errnum);
-        free((void*)jcstr);
->>>>>>> 668c0dc4
         Jput (jsc_event->jcb);
         free (jsc_event);
         free (jcbstr);
@@ -999,27 +964,16 @@
         return -1;
     }
 
-    //event->jcb = Jget (jcb);
-    event->jcb = jcb;
+    event->jcb = Jget (jcb);
     event->arg = arg;
     event->errnum = errnum;
 
-<<<<<<< HEAD
     s = Jtostr (event->jcb);
     flux_log (ctx->h,
               LOG_DEBUG,
               "JscEvent being queued - JSON: %s, errnum: %d",
               s, event->errnum);
     free (s);
-=======
-    const char *jcstr = Jtostr (event->jcb);
-    flux_log (ctx->h,
-              LOG_DEBUG,
-              "JscEvent being queued - JSON: %s, errnum: %d",
-              jcstr,
-              event->errnum);
-    free((void*)jcstr);
->>>>>>> 668c0dc4
     zlist_append (ctx->sctx.jsc_queue, event);
     return 0;
 }
@@ -1072,8 +1026,7 @@
     sched_loop = true;
     diff = clock () - start;
     seconds = ((double)diff) / CLOCKS_PER_SEC;
-    // ctx->sctx.sim_state->sim_time += seconds;
-    // XXX: Maybe increment to account for an imaginary, but constant loop time
+    ctx->sctx.sim_state->sim_time += seconds;
     if (sched_loop) {
         flux_log (h,
                   LOG_DEBUG,
@@ -1394,18 +1347,8 @@
         flux_log (h, LOG_ERR, "job (%"PRId64") resource serialization failed",
                   job->lwj_id);
         goto done;
-<<<<<<< HEAD
     } else if (resolve_rank (ctx, gat)) {
         flux_log (ctx->h, LOG_ERR, "resolving a hostname to rank failed");
-=======
-    }
-    if(jcbstr)
-        free((void*)jcbstr);
-    Jput (jcb);
-    jcb = Jnew ();
-    if (build_contain_req (ctx, job, job->resrc_tree, arr) != 0) {
-        flux_log (h, LOG_ERR, "error requesting containment for job");
->>>>>>> 668c0dc4
         goto done;
     }
 
@@ -1417,13 +1360,8 @@
         free (jcbstr);
         goto done;
     }
-<<<<<<< HEAD
-    free (jcbstr);
-
-=======
     if(jcbstr)
         free((void*)jcbstr);
->>>>>>> 668c0dc4
     if ((update_state (h, job->lwj_id, job->state, J_ALLOCATED)) != 0) {
         flux_log (h, LOG_ERR, "failed to update the state of job %"PRId64"",
                   job->lwj_id);
@@ -1665,15 +1603,10 @@
                 // TODO: handle this some other way (JSC?)
                 job->starttime = starttime;
                 job->state = J_SELECTED;
-<<<<<<< HEAD
-                if (job->resrc_tree != NULL)
-                    resrc_tree_destroy (ctx->rsapi, job->resrc_tree, false, false);
-=======
-                if(job->resrc_tree != NULL) {
+                if (job->resrc_tree != NULL) {
                     resrc_tree_destroy (ctx->rsapi, job->resrc_tree, false, false);
                     job->resrc_tree = NULL;
                 }
->>>>>>> 668c0dc4
                 job->resrc_tree = selected_tree;
                 if (req_tpexec_allocate (ctx, job) != 0) {
                     flux_log (h, LOG_ERR,
@@ -1697,15 +1630,10 @@
                     resrc_tree_destroy (ctx->rsapi, selected_tree, false, false);
                     job->resrc_tree = NULL;
                 } else {
-<<<<<<< HEAD
-                    if (job->resrc_tree != NULL)
-                        resrc_tree_destroy (ctx->rsapi, job->resrc_tree, false, false);
-=======
-                    if(job->resrc_tree != NULL) {
+                    if (job->resrc_tree != NULL) {
                         resrc_tree_destroy (ctx->rsapi, job->resrc_tree, false, false);
                         job->resrc_tree = NULL;
                     }
->>>>>>> 668c0dc4
                     job->resrc_tree = selected_tree;
                 }
             }
@@ -1922,7 +1850,6 @@
                           job->lwj_id);
             }
         }
-<<<<<<< HEAD
         if (ctx->arg.reap) {
             /* move the job to complete queue when reap should be supported */
             q_move_to_cqueue (ctx, job);
@@ -1936,13 +1863,6 @@
             free (key);
             free (job);
         }
-=======
-        zlist_remove (ctx->c_queue, job);
-        if (job->req)
-            free (job->req);
-        resrc_tree_destroy (ctx->rsapi, job->resrc_tree, false, false);
-        free (job);
->>>>>>> 668c0dc4
         break;
     case J_CANCELLED:
         VERIFY (trans (J_REAPED, newstate, &(job->state)));
