/*****************************************************************************\
 *  Copyright (c) 2014 Lawrence Livermore National Security, LLC.  Produced at
 *  the Lawrence Livermore National Laboratory (cf, AUTHORS, DISCLAIMER.LLNS).
 *  LLNL-CODE-658032 All rights reserved.
 *
 *  This file is part of the Flux resource manager framework.
 *  For details, see https://github.com/flux-framework.
 *
 *  This program is free software; you can redistribute it and/or modify it
 *  under the terms of the GNU General Public License as published by the Free
 *  Software Foundation; either version 2 of the license, or (at your option)
 *  any later version.
 *
 *  Flux is distributed in the hope that it will be useful, but WITHOUT
 *  ANY WARRANTY; without even the IMPLIED WARRANTY OF MERCHANTABILITY or
 *  FITNESS FOR A PARTICULAR PURPOSE.  See the terms and conditions of the
 *  GNU General Public License for more details.
 *
 *  You should have received a copy of the GNU General Public License along
 *  with this program; if not, write to the Free Software Foundation, Inc.,
 *  59 Temple Place, Suite 330, Boston, MA 02111-1307 USA.
 *  See also:  http://www.gnu.org/licenses/
\*****************************************************************************/

/*
 * sched.c - scheduler framework service comms module
 */

#if HAVE_CONFIG_H
# include <config.h>
#endif
#include <stdio.h>
#include <stdlib.h>
#include <string.h>
#include <argz.h>
#include <libgen.h>
#include <errno.h>
#include <libgen.h>
#include <czmq.h>
#include <dlfcn.h>
#include <stdbool.h>
#include <flux/core.h>

#include "src/common/libutil/log.h"
#include "src/common/libutil/shortjansson.h"
#include "src/common/libutil/xzmalloc.h"
#include "resrc.h"
#include "resrc_tree.h"
#include "resrc_reqst.h"
#include "rs2rank.h"
#include "rsreader.h"
#include "scheduler.h"
#include "plugin.h"

#include "../simulator/simulator.h"

#define DYNAMIC_SCHEDULING 0
#define ENABLE_TIMER_EVENT 0
#define SCHED_UNIMPL -1
#define GET_ROOT_RESRC(rsapi) resrc_tree_resrc (resrc_tree_root ((rsapi)))

#if ENABLE_TIMER_EVENT
static int timer_event_cb (flux_t *h, void *arg);
#endif
static void ev_prep_cb (flux_reactor_t *r, flux_watcher_t *w,
                        int revents, void *arg);
static void ev_check_cb (flux_reactor_t *r, flux_watcher_t *w,
                         int revents, void *arg);
static void res_event_cb (flux_t *h, flux_msg_handler_t *w,
                          const flux_msg_t *msg, void *arg);
static void cancel_request_cb (flux_t *h, flux_msg_handler_t *w,
                               const flux_msg_t *msg, void *arg);
static void exclude_request_cb (flux_t *h, flux_msg_handler_t *w,
                              const flux_msg_t *msg, void *arg);
static void include_request_cb (flux_t *h, flux_msg_handler_t *w,
                              const flux_msg_t *msg, void *arg);
static int job_status_cb (const char *jcbstr, void *arg, int errnum);


/******************************************************************************
 *                                                                            *
 *              Scheduler Framework Service Module Context                    *
 *                                                                            *
 ******************************************************************************/

typedef struct {
    json_t  *jcb;
    void         *arg;
    int           errnum;
} jsc_event_t;

typedef struct {
    flux_t       *h;
    void         *arg;
} res_event_t;

typedef struct {
    bool          in_sim;
    sim_state_t  *sim_state;
    zlist_t      *res_queue;
    zlist_t      *jsc_queue;
    zlist_t      *timer_queue;
} simctx_t;

typedef struct {
    char         *path;
    char         *uri;
    char         *userplugin;
    char         *userplugin_opts;
    char         *prio_plugin;
    bool          reap;               /* Enable job reap support */
    bool          node_excl;          /* Node exclusive */
    bool          sim;
    bool          schedonce;          /* Use resources only once */
    bool          fail_on_error;      /* Fail immediately on error */
    int           verbosity;
    int first_rank;
    rsreader_t    r_mode;
    sched_params_t s_params;
} ssrvarg_t;

/* TODO: Implement prioritization function for p_queue */
typedef struct {
    flux_t       *h;
    zhash_t      *job_index;          /* For fast job lookup for all queues*/
    zlist_t      *p_queue;            /* Pending job priority queue */
    bool          pq_state;           /* schedulable state change in p_queue */
    zlist_t      *r_queue;            /* Running job queue */
    zlist_t      *c_queue;            /* Complete/cancelled job queue */
    machs_t      *machs;              /* Helps resolve resources to ranks */
    bool          ooo_capable;        /* sched policy schedule jobs out of order */
    ssrvarg_t     arg;                /* args passed to this module */
    simctx_t      sctx;               /* simulator context */
    resrc_api_ctx_t *rsapi;           /* resrc_api handle */
    struct sched_plugin_loader *loader; /* plugin loader */
    flux_watcher_t *before;
    flux_watcher_t *after;
    flux_watcher_t *idle;
    flux_msg_handler_t **handlers;
    flux_msg_handler_t **sim_handlers;
} ssrvctx_t;


/******************************************************************************
 *                                                                            *
 *                                 Utilities                                  *
 *                                                                            *
 ******************************************************************************/

static inline void sched_params_default (sched_params_t *params)
{
    params->queue_depth = SCHED_PARAM_Q_DEPTH_DEFAULT;
    params->delay_sched = SCHED_PARAM_DELAY_DEFAULT;
    /* set other scheduling parameters to their default values here */
}

static inline int sched_params_args (char *arg, sched_params_t *params)
{
    int rc = 0;
    char *argz = NULL;
    size_t argz_len = 0;
    const char *e = NULL;
    char *o_arg = NULL;
    long val = 0;

    argz_create_sep (arg, ',', &argz, &argz_len);
    while ((e = argz_next (argz, argz_len, e))) {
        if (!strncmp ("queue-depth=", e, sizeof ("queue-depth"))) {
            o_arg = strstr(e, "=") + 1;
            val = strtol(o_arg, (char **) NULL, 10);
            if ((errno == ERANGE && (val == LONG_MAX || val == LONG_MIN))
                   || (errno != 0 && val == 0))
                rc = -1;
            else
                params->queue_depth = val;
        } else if (!strncmp ("delay-sched=", e, sizeof ("delay-sched"))) {
            if (!strncmp ((strstr(e, "=") + 1), "true", sizeof ("true")))
                params->delay_sched = true;
            else if (!strncmp ((strstr(e, "=") + 1), "false", sizeof ("false")))
                params->delay_sched = false;
            else {
                errno = EINVAL;
                rc = -1;
            }
        } else {
           errno = EINVAL;
           rc = -1;
        }

        if (rc != 0)
            break;
    }

    if (argz)
        free (argz);
    return rc;
}

static inline void ssrvarg_init (ssrvarg_t *arg)
{
    arg->path = NULL;
    arg->uri = NULL;
    arg->userplugin = NULL;
    arg->userplugin_opts = NULL;
    arg->prio_plugin = NULL;
    arg->reap = false;
    arg->node_excl = false;
    arg->sim = false;
    arg->schedonce = false;
    arg->fail_on_error = false;
    arg->verbosity = 0;
    arg->first_rank = 0;
    sched_params_default (&(arg->s_params));
}

static inline void ssrvarg_free (ssrvarg_t *arg)
{
    if (arg->path)
        free (arg->path);
    if (arg->uri)
        free (arg->uri);
    if (arg->userplugin)
        free (arg->userplugin);
    if (arg->userplugin_opts)
        free (arg->userplugin_opts);
    if (arg->prio_plugin)
        free (arg->prio_plugin);
}

static inline int ssrvarg_process_args (int argc, char **argv, ssrvarg_t *a)
{
    int i = 0, rc = 0;
    char *reap = NULL;
    char *schedonce = NULL;
    char *node_excl = NULL;
    char *immediate = NULL;
    char *vlevel= NULL;
    char *sim = NULL;
    char *sprms = NULL;
    for (i = 0; i < argc; i++) {
        if (!strncmp ("rdl-conf=", argv[i], sizeof ("rdl-conf"))) {
            a->path = xstrdup (strstr (argv[i], "=") + 1);
        } else if (!strncmp ("reap=", argv[i], sizeof ("reap"))) {
            a->reap = xstrdup (strstr (argv[i], "=") + 1);
        } else if (!strncmp ("node-excl=", argv[i], sizeof ("node-excl"))) {
            node_excl = xstrdup (strstr (argv[i], "=") + 1);
        } else if (!strncmp ("sched-once=", argv[i], sizeof ("sched-once"))) {
            schedonce = xstrdup (strstr (argv[i], "=") + 1);
        } else if (!strncmp ("fail-on-error=", argv[i],
                    sizeof ("fail-on-error"))) {
            immediate = xstrdup (strstr (argv[i], "=") + 1);
        } else if (!strncmp ("verbosity=", argv[i], sizeof ("verbosity"))) {
            vlevel = xstrdup (strstr (argv[i], "=") + 1);
        } else if (!strncmp ("first_rank=", argv[i], sizeof ("first_rank"))) {
            a->first_rank = atoi (strstr (argv[i], "=") + 1);
        } else if (!strncmp ("rdl-resource=", argv[i], sizeof ("rdl-resource"))) {
            a->uri = xstrdup (strstr (argv[i], "=") + 1);
        } else if (!strncmp ("in-sim=", argv[i], sizeof ("in-sim"))) {
            sim = xstrdup (strstr (argv[i], "=") + 1);
        } else if (!strncmp ("plugin=", argv[i], sizeof ("plugin"))) {
            a->userplugin = xstrdup (strstr (argv[i], "=") + 1);
        } else if (!strncmp ("plugin-opts=", argv[i], sizeof ("plugin-opts"))) {
            a->userplugin_opts = xstrdup (strstr (argv[i], "=") + 1);
        } else if (!strncmp ("priority-plugin=", argv[i],
                             sizeof ("priority-plugin"))) {
            a->prio_plugin = xstrdup (strstr (argv[i], "=") + 1);
        } else if (!strncmp ("sched-params=", argv[i], sizeof ("sched-params"))) {
            sprms = xstrdup (strstr (argv[i], "=") + 1);
        } else {
            rc = -1;
            errno = EINVAL;
            goto done;
        }
    }

    if (!(a->userplugin))
        a->userplugin = xstrdup ("sched.fcfs");

    if (reap && !strncmp (reap, "true", sizeof ("true"))) {
        a->reap = true;
        free (reap);
    }
    if (sim && !strncmp (sim, "true", sizeof ("true"))) {
        a->sim = true;
        free (sim);
    }
    if (node_excl && !strncmp (node_excl, "true", sizeof ("true"))) {
        a->node_excl = true;
        free (node_excl);
    }
    if (schedonce && !strncmp (schedonce, "true", sizeof ("true"))) {
        a->schedonce = true;
        free (schedonce);
    }
    if (immediate && !strncmp (immediate, "true", sizeof ("true"))) {
        a->fail_on_error = true;
        free (immediate);
    }
    if (vlevel) {
         a->verbosity = strtol(vlevel, (char **)NULL, 10);
         free (vlevel);
    }
    if (a->path)
        a->r_mode = (a->sim)? RSREADER_RESRC_EMUL : RSREADER_RESRC;
    else
        a->r_mode = RSREADER_HWLOC;
    if (sprms)
        rc = sched_params_args (sprms, &(a->s_params));
done:
    return rc;
}

static int adjust_for_sched_params (ssrvctx_t *ctx)
{
    flux_reactor_t *r = NULL;
    int rc = 0;
    if (ctx->arg.s_params.delay_sched && !ctx->sctx.in_sim) {
        if (!(r = flux_get_reactor (ctx->h))) {
            rc = -1;
            goto done;
        }
        if (!(ctx->before = flux_prepare_watcher_create (r, ev_prep_cb, ctx))) {
            rc = -1;
            goto done;
        }
        if (!(ctx->after = flux_check_watcher_create (r, ev_check_cb, ctx))) {
            rc = -1;
            goto done;
        }
        /* idle watcher makes sure the check watcher (after) is called
           even with no external events delivered */
        if (!(ctx->idle = flux_idle_watcher_create (r, NULL, NULL))) {
            rc = -1;
            goto done;
        }
        flux_watcher_start (ctx->before);
        flux_watcher_start (ctx->after);
    }
done:
    return rc;
}


static void freectx (void *arg)
{
    ssrvctx_t *ctx = arg;
    zhash_destroy (&(ctx->job_index));
    zlist_destroy (&(ctx->p_queue));
    zlist_destroy (&(ctx->r_queue));
    zlist_destroy (&(ctx->c_queue));
    rs2rank_tab_destroy (ctx->machs);
    ssrvarg_free (&(ctx->arg));
    resrc_tree_destroy (ctx->rsapi, resrc_tree_root (ctx->rsapi), true, true);
    resrc_api_fini (ctx->rsapi);
    free_simstate (ctx->sctx.sim_state);
    if (ctx->sctx.res_queue)
        zlist_destroy (&(ctx->sctx.res_queue));
    if (ctx->sctx.jsc_queue)
        zlist_destroy (&(ctx->sctx.jsc_queue));
    if (ctx->sctx.timer_queue)
        zlist_destroy (&(ctx->sctx.timer_queue));
    if (ctx->loader)
        sched_plugin_loader_destroy (ctx->loader);
    if (ctx->before)
        flux_watcher_destroy (ctx->before);
    if (ctx->after)
        flux_watcher_destroy (ctx->after);
    if (ctx->idle)
        flux_watcher_destroy (ctx->idle);
    flux_msg_handler_delvec (ctx->handlers);
    flux_msg_handler_delvec (ctx->sim_handlers);
    free (ctx);
}

static ssrvctx_t *getctx (flux_t *h)
{
    ssrvctx_t *ctx = (ssrvctx_t *)flux_aux_get (h, "sched");
    if (!ctx) {
        ctx = xzmalloc (sizeof (*ctx));
        ctx->h = h;
        if (!(ctx->job_index = zhash_new ()))
            oom ();
        if (!(ctx->p_queue = zlist_new ()))
            oom ();
        ctx->pq_state = false;
        if (!(ctx->r_queue = zlist_new ()))
            oom ();
        if (!(ctx->c_queue = zlist_new ()))
            oom ();
        if (!(ctx->machs = rs2rank_tab_new ()))
            oom ();
        ctx->ooo_capable = true;
        ssrvarg_init (&(ctx->arg));
        ctx->rsapi = resrc_api_init ();
        ctx->sctx.in_sim = false;
        ctx->sctx.sim_state = NULL;
        ctx->sctx.res_queue = NULL;
        ctx->sctx.jsc_queue = NULL;
        ctx->sctx.timer_queue = NULL;
        ctx->loader = NULL;
        ctx->before = NULL;
        ctx->after = NULL;
        ctx->idle = NULL;
        ctx->handlers = NULL;
        ctx->sim_handlers = NULL;
        flux_aux_set (h, "sched", ctx, freectx);
    }
    return ctx;
}

static inline void get_jobid (json_t *jcb, int64_t *jid)
{
    Jget_int64 (jcb, JSC_JOBID, jid);
}

static inline void get_states (json_t *jcb, int64_t *os, int64_t *ns)
{
    json_t *o = NULL;
    Jget_obj (jcb, JSC_STATE_PAIR, &o);
    Jget_int64 (o, JSC_STATE_PAIR_OSTATE, os);
    Jget_int64 (o, JSC_STATE_PAIR_NSTATE, ns);
}

static inline int fill_resource_req (flux_t *h, flux_lwj_t *j, json_t *jcb)
{
    int rc = -1;
    int64_t walltime = 0, nn = 0, nc = 0, gpus = 0;
    json_t *o = NULL;
    ssrvctx_t *ctx = getctx (h);

    j->req = (flux_res_t *) xzmalloc (sizeof (flux_res_t));
    /* TODO:  add user name and charge account to info the JSC provides */
    j->user = NULL;
    j->account = NULL;

    if (!Jget_obj (jcb, JSC_RDESC, &o))
        goto done;
    if (!Jget_int64 (o, JSC_RDESC_NNODES, &nn))
        goto done;
    if (!Jget_int64 (o, JSC_RDESC_NCORES, &nc))
<<<<<<< HEAD
        goto done;
    if (!Jget_int64 (o, "gpus", &gpus))
=======
>>>>>>> 38abd39a
        goto done;

    j->req->nnodes =  nn;
    j->req->ncores =  nc;
    j->req->ngpus =  gpus;
    if (!Jget_int64 (o, JSC_RDESC_WALLTIME, &walltime) || !walltime) {
        j->req->walltime = (uint64_t) 3600;
    } else {
        j->req->walltime = (uint64_t) walltime;
    }
<<<<<<< HEAD
=======
    j->req->node_exclusive = ctx->arg.node_excl;
>>>>>>> 38abd39a
    rc = 0;
done:
    return rc;
}

static int update_state (flux_t *h, uint64_t jid, job_state_t os, job_state_t ns)
{
    const char *jcbstr = NULL;
    int rc = -1;
    json_t *jcb = Jnew ();
    json_t *o = Jnew ();
    Jadd_int64 (o, JSC_STATE_PAIR_OSTATE, (int64_t) os);
    Jadd_int64 (o, JSC_STATE_PAIR_NSTATE , (int64_t) ns);
    /* don't want to use Jadd_obj because I want to transfer the ownership */
    json_object_set_new (jcb, JSC_STATE_PAIR, o);
    jcbstr = Jtostr (jcb);
    rc = jsc_update_jcb (h, jid, JSC_STATE_PAIR, jcbstr);
    Jput (jcb);
    return rc;
}

static inline bool is_newjob (json_t *jcb)
{
    int64_t os = J_NULL, ns = J_NULL;
    get_states (jcb, &os, &ns);
    return ((os == J_NULL) && (ns == J_SUBMITTED))? true : false;
}

static int plugin_process_args (ssrvctx_t *ctx, char *userplugin_opts)
{
    int rc = -1;
    char *argz = NULL;
    size_t argz_len = 0;
    struct behavior_plugin *plugin = behavior_plugin_get (ctx->loader);
    const sched_params_t *sp = &(ctx->arg.s_params);

    if (userplugin_opts)
        argz_create_sep (userplugin_opts, ',', &argz, &argz_len);
    if (plugin->process_args (ctx->h, argz, argz_len, sp) < 0)
        goto done;

    rc = 0;

 done:
    if (argz)
        free (argz);

    return rc;
}


/********************************************************************************
 *                                                                              *
 *                          Simple Job Queue Methods                            *
 *                                                                              *
 *******************************************************************************/

static int q_enqueue_into_pqueue (ssrvctx_t *ctx, json_t *jcb)
{
    int rc = -1;
    int64_t jid = -1;
    char *key = NULL;
    flux_lwj_t *job = NULL;

    get_jobid (jcb, &jid);
    if ( !(job = (flux_lwj_t *) xzmalloc (sizeof (*job))))
        oom ();

    job->lwj_id = jid;
    job->state = J_NULL;
    job->submittime = time (NULL);
    if (zlist_append (ctx->p_queue, job) != 0) {
        flux_log (ctx->h, LOG_ERR, "failed to append to pending job queue.");
        goto done;
    }
    job->enqueue_pos = (int64_t)zlist_size (ctx->p_queue);
    key = xasprintf ("%"PRId64"", jid);
    if (zhash_insert(ctx->job_index, key, job) != 0) {
        flux_log (ctx->h, LOG_ERR, "failed to index a job.");
        goto done;
    }
    /* please don't free the job using job_index; this is just a lookup table */
    rc = 0;
done:
    if (key)
        free (key);
    return rc;
}

static flux_lwj_t *q_find_job (ssrvctx_t *ctx, int64_t id)
{
    flux_lwj_t *j = NULL;
    char *key = NULL;
    key = xasprintf ("%"PRId64"", id);
    j = zhash_lookup (ctx->job_index, key);
    free (key);
    return j;
}

static int q_mark_schedulability (ssrvctx_t *ctx, flux_lwj_t *job)
{
    if (ctx->pq_state == false
        && job->enqueue_pos <= ctx->arg.s_params.queue_depth) {
        ctx->pq_state = true;
        return 0;
    }
    return -1;
}

static void q_rm_from_pqueue (ssrvctx_t *ctx, flux_lwj_t *j)
{
    zlist_remove (ctx->p_queue, j);
    /* dequeue operation should always be a schedulable queue operation */
    if (ctx->pq_state == false)
        ctx->pq_state = true;
}

static void q_rm_from_rqueue (ssrvctx_t *ctx, flux_lwj_t *j)
{
    zlist_remove (ctx->r_queue, j);
    /* dequeue operation should always be a schedulable queue operation */
    if (ctx->pq_state == false)
        ctx->pq_state = true;
}

static int q_move_to_rqueue (ssrvctx_t *ctx, flux_lwj_t *j)
{
    zlist_remove (ctx->p_queue, j);
    /* dequeue operation should always be a schedulable queue operation */
    if (ctx->pq_state == false)
        ctx->pq_state = true;
    return zlist_append (ctx->r_queue, j);
}

static int q_move_to_cqueue (ssrvctx_t *ctx, flux_lwj_t *j)
{
    zlist_remove (ctx->r_queue, j);
    /* dequeue operation should always be a schedulable queue operation */
    if (ctx->pq_state == false)
        ctx->pq_state = true;
    return zlist_append (ctx->c_queue, j);
}

static flux_lwj_t *fetch_job_and_event (ssrvctx_t *ctx, json_t *jcb,
                                        job_state_t *ns)
{
    int64_t jid = -1, os64 = 0, ns64 = 0;
    get_jobid (jcb, &jid);
    get_states (jcb, &os64, &ns64);
    *ns = (job_state_t) ns64;
    return q_find_job (ctx, jid);
}

/******************************************************************************
 *                                                                            *
 *                   Setting Up RDL (RFC 4)                                   *
 *                                                                            *
 ******************************************************************************/

static void setup_rdl_lua (flux_t *h)
{
    flux_log (h, LOG_DEBUG, "LUA_PATH %s", getenv ("LUA_PATH"));
    flux_log (h, LOG_DEBUG, "LUA_CPATH %s", getenv ("LUA_CPATH"));
}

/* Block until value of 'key' becomes non-NULL.
 * It is an EPROTO error if value is type other than json_type_string.
 * On success returns value, otherwise NULL with errno set.
 */
static json_t *get_string_blocking (flux_t *h, const char *key)
{
    char *json_str = NULL; /* initial value for watch */
    json_t *o = NULL;
    int saved_errno;

    if (flux_kvs_watch_once (h, key, &json_str) < 0) {
        saved_errno = errno;
        goto error;
    }

    if (!json_str || !(o = Jfromstr (json_str))
                  || !json_is_string (o)) {
        saved_errno = EPROTO;
        goto error;
    }
    free (json_str);
    return o;
error:
    if (json_str)
        free (json_str);
    if (o)
        Jput (o);
    errno = saved_errno;
    return NULL;
}

static int build_hwloc_rs2rank (ssrvctx_t *ctx, rsreader_t r_mode)
{
    int rc = -1;
    uint32_t rank = 0, size = 0;

    if (flux_get_size (ctx->h, &size) == -1) {
        flux_log_error (ctx->h, "flux_get_size");
        goto done;
    }
    for (rank=ctx->arg.first_rank; rank < size; rank++) {
        json_t *o;
        char k[64];
        int n = snprintf (k, sizeof (k), "resource.hwloc.xml.%"PRIu32"", rank);
        assert (n < sizeof (k));
        if (!(o = get_string_blocking (ctx->h, k))) {
            flux_log_error (ctx->h, "kvs_get %s", k);
            goto done;
        }
        const char *s = json_string_value (o);
        char *err_str = NULL;
        size_t len = strlen (s);
        if (rsreader_hwloc_load (ctx->rsapi, s, len, rank, r_mode, ctx->machs,
                                 &err_str)) {
            Jput (o);
            flux_log_error (ctx->h, "can't load hwloc data: %s", err_str);
            free (err_str);
            goto done;
        }
        Jput (o);
    }
    rc = 0;

done:
    return rc;
}

static void dump_resrc_state (flux_t *h, resrc_tree_t *rt)
{
    char *str;
    if (!rt)
        return;
    str = resrc_to_string (resrc_tree_resrc (rt));
    flux_log (h, LOG_INFO, "%s", str);
    free (str);
    if (resrc_tree_num_children (rt)) {
        resrc_tree_t *child = resrc_tree_list_first (resrc_tree_children (rt));
        while (child) {
            dump_resrc_state (h, child);
            child = resrc_tree_list_next (resrc_tree_children (rt));
        }
    }
    return;
}

static int load_resources (ssrvctx_t *ctx)
{
    int rc = -1;
    char *e_str = NULL;
    char *path = ctx->arg.path;
    char *uri = ctx->arg.uri;
    rsreader_t r_mode = ctx->arg.r_mode;

    setup_rdl_lua (ctx->h);

    flux_log (ctx->h, LOG_INFO, "start to read resources");

    switch (r_mode) {
    case RSREADER_RESRC_EMUL:
        if (rsreader_resrc_bulkload (ctx->rsapi, path, uri) != 0) {
            flux_log (ctx->h, LOG_ERR, "failed to load resrc");
            errno = EINVAL;
            goto done;
        } else if (build_hwloc_rs2rank (ctx, r_mode) != 0) {
            flux_log (ctx->h, LOG_ERR, "failed to build rs2rank");
            if (errno != 0)
                errno = EINVAL;
            goto done;
        } else if (rsreader_force_link2rank (ctx->rsapi, ctx->machs) != 0) {
            flux_log (ctx->h, LOG_ERR, "failed to force a link to a rank");
            errno = EINVAL;
            goto done;
        }
        flux_log (ctx->h, LOG_INFO, "loaded resrc");
        rc = 0;
        break;

    case RSREADER_RESRC:
        if (rsreader_resrc_bulkload (ctx->rsapi, path, uri) != 0) {
            flux_log (ctx->h, LOG_ERR, "failed to load resrc");
            errno = EINVAL;
            goto done;
        } else if (build_hwloc_rs2rank (ctx, r_mode) != 0) {
            flux_log (ctx->h, LOG_ERR, "failed to build rs2rank");
            errno = EINVAL;
            goto done;
        }
        flux_log (ctx->h, LOG_INFO, "resrc constructed using RDL ");
        if (ctx->arg.verbosity > 0) {
            flux_log (ctx->h, LOG_INFO, "resrc state after resrc read");
            dump_resrc_state (ctx->h, resrc_tree_root (ctx->rsapi));
        }
        if (rsreader_link2rank (ctx->rsapi, ctx->machs, &e_str) != 0) {
            flux_log (ctx->h, LOG_INFO, "RDL(%s) inconsistent w/ hwloc!", path);
            if (e_str) {
                flux_log (ctx->h, LOG_INFO, "%s", e_str);
                free (e_str);
            }
            if (ctx->arg.fail_on_error)
                goto done; /* don't set errno: only needed for testing */

            flux_log (ctx->h, LOG_INFO, "rebuild resrc using hwloc");
            resrc_tree_t *mismatch_root = resrc_tree_root (ctx->rsapi);
            if (mismatch_root)
                resrc_tree_destroy (ctx->rsapi, mismatch_root, true, true);
            r_mode = RSREADER_HWLOC;
            /* deliberate fall-through to RSREADER_HWLOC! */
        } else {
            flux_log (ctx->h, LOG_INFO, "loaded resrc");
            rc = 0;
            break;
        }

    case RSREADER_HWLOC:
        if (build_hwloc_rs2rank (ctx, r_mode) != 0) {
            flux_log (ctx->h, LOG_ERR, "failed to load resrc using hwloc");
            errno = EINVAL;
            goto done;
        }
        flux_log (ctx->h, LOG_INFO, "resrc constructed using hwloc");
        /* linking has already been done by build_hwloc_rs2rank above */
        if (ctx->arg.verbosity > 0) {
            flux_log (ctx->h, LOG_INFO, "resrc state after hwloc read");
            dump_resrc_state (ctx->h, resrc_tree_root (ctx->rsapi));
        }
        flux_log (ctx->h, LOG_INFO, "loaded resrc");
        rc = 0;
        break;

    default:
        flux_log (ctx->h, LOG_ERR, "unkwown resource reader type");
        break;
    }

done:
    return rc;
}


/******************************************************************************
 *                                                                            *
 *                         Emulator Specific Code                             *
 *                                                                            *
 ******************************************************************************/

/*
 * Simulator Helper Functions
 */
static void queue_timer_change (ssrvctx_t *ctx, const char *module)
{
    zlist_append (ctx->sctx.timer_queue, (void *)module);
}

// Set the timer for "module" to happen relatively soon
// If the mod is sim_exec, it shouldn't happen immediately
// because the scheduler still needs to transition through
// 3->4 states before the sim_exec module can actually "exec" a job
static void set_next_event (const char *module, sim_state_t *sim_state)
{
    double next_event;
    double *timer = zhash_lookup (sim_state->timers, module);
    next_event =
        sim_state->sim_time + ((!strcmp (module, "sim_exec")) ? .0001 : .00001);
    if (*timer > next_event || *timer < 0) {
        *timer = next_event;
    }
}

static void handle_timer_queue (ssrvctx_t *ctx, sim_state_t *sim_state)
{
    while (zlist_size (ctx->sctx.timer_queue) > 0)
        set_next_event (zlist_pop (ctx->sctx.timer_queue), sim_state);

#if ENABLE_TIMER_EVENT
    // Set scheduler loop to run in next occuring scheduler block
    double *this_timer = zhash_lookup (sim_state->timers, "sched");
    double next_schedule_block =
        sim_state->sim_time
        + (SCHED_INTERVAL - ((int)sim_state->sim_time % SCHED_INTERVAL));
    if (ctx->run_schedule_loop &&
        ((next_schedule_block < *this_timer || *this_timer < 0))) {
        *this_timer = next_schedule_block;
    }
    flux_log (ctx->h,
              LOG_DEBUG,
              "run_sched_loop: %d, next_schedule_block: %f, this_timer: %f",
              ctx->run_schedule_loop,
              next_schedule_block,
              *this_timer);
#endif
}

static void handle_jsc_queue (ssrvctx_t *ctx)
{
    jsc_event_t *jsc_event = NULL;

    while (zlist_size (ctx->sctx.jsc_queue) > 0) {
        jsc_event = (jsc_event_t *)zlist_pop (ctx->sctx.jsc_queue);
        flux_log (ctx->h,
                  LOG_DEBUG,
                  "JscEvent being handled - JSON: %s, errnum: %d",
                  Jtostr (jsc_event->jcb),
                  jsc_event->errnum);
        job_status_cb (Jtostr (jsc_event->jcb), jsc_event->arg,
                       jsc_event->errnum);
        Jput (jsc_event->jcb);
        free (jsc_event);
    }
}

static void handle_res_queue (ssrvctx_t *ctx)
{
    res_event_t *res_event = NULL;

    while (zlist_size (ctx->sctx.res_queue) > 0) {
        res_event = (res_event_t *)zlist_pop (ctx->sctx.res_queue);
        flux_log (ctx->h,
                  LOG_DEBUG,
                  "ResEvent being handled");
        res_event_cb (res_event->h, NULL, NULL, res_event->arg);
        free (res_event);
    }
}

/*
 * Simulator Callbacks
 */
static void start_cb (flux_t *h,
                      flux_msg_handler_t *w,
                      const flux_msg_t *msg,
                      void *arg)
{
    flux_log (h, LOG_DEBUG, "received a start event");
    if (send_join_request (h, "sched", -1) < 0) {
        flux_log (h,
                  LOG_ERR,
                  "submit module failed to register with sim module");
        return;
    }
    flux_log (h, LOG_DEBUG, "sent a join request");

    if (flux_event_unsubscribe (h, "sim.start") < 0) {
        flux_log (h, LOG_ERR, "failed to unsubscribe from \"sim.start\"");
        return;
    } else {
        flux_log (h, LOG_DEBUG, "unsubscribed from \"sim.start\"");
    }

    return;
}

static int sim_job_status_cb (const char *jcbstr, void *arg, int errnum)
{
    json_t *jcb = NULL;
    ssrvctx_t *ctx = getctx ((flux_t *)arg);
    jsc_event_t *event = (jsc_event_t*) xzmalloc (sizeof (jsc_event_t));

    if (errnum > 0) {
        flux_log (ctx->h, LOG_ERR, "%s: errnum passed in", __FUNCTION__);
        return -1;
    }

    if (!(jcb = Jfromstr (jcbstr))) {
        flux_log (ctx->h, LOG_ERR, "%s: error parsing JSON string",
                  __FUNCTION__);
        return -1;
    }

    event->jcb = Jget (jcb);
    event->arg = arg;
    event->errnum = errnum;

    flux_log (ctx->h,
              LOG_DEBUG,
              "JscEvent being queued - JSON: %s, errnum: %d",
              Jtostr (event->jcb),
              event->errnum);
    zlist_append (ctx->sctx.jsc_queue, event);

    return 0;
}

static void sim_res_event_cb (flux_t *h, flux_msg_handler_t *w,
                              const flux_msg_t *msg, void *arg) {
    ssrvctx_t *ctx = getctx ((flux_t *)arg);
    res_event_t *event = (res_event_t*) xzmalloc (sizeof (res_event_t));
    const char *topic = NULL;

    event->h = h;
    event->arg = arg;

    flux_msg_get_topic (msg, &topic);
    flux_log (ctx->h,
              LOG_DEBUG,
              "ResEvent being queued - topic: %s",
              topic);
    zlist_append (ctx->sctx.res_queue, event);
}

static void trigger_cb (flux_t *h,
                        flux_msg_handler_t *w,
                        const flux_msg_t *msg,
                        void *arg)
{
    clock_t start, diff;
    double seconds;
    bool sched_loop;
    const char *json_str = NULL;
    json_t *o = NULL;
    ssrvctx_t *ctx = getctx (h);

    if (flux_request_decode (msg, NULL, &json_str) < 0 || json_str == NULL
        || !(o = Jfromstr (json_str))) {
        flux_log (h, LOG_ERR, "%s: bad message", __FUNCTION__);
        Jput (o);
        return;
    }

    flux_log (h, LOG_DEBUG, "Setting sim_state to new values");
    ctx->sctx.sim_state = json_to_sim_state (o);
    ev_prep_cb (NULL, NULL, 0, ctx);

    start = clock ();

    handle_jsc_queue (ctx);
    handle_res_queue (ctx);

    sched_loop = true;
    diff = clock () - start;
    seconds = ((double)diff) / CLOCKS_PER_SEC;
    ctx->sctx.sim_state->sim_time += seconds;
    if (sched_loop) {
        flux_log (h,
                  LOG_DEBUG,
                  "scheduler timer: events + loop took %f seconds",
                  seconds);
    } else {
        flux_log (h,
                  LOG_DEBUG,
                  "scheduler timer: events took %f seconds",
                  seconds);
    }

    ev_check_cb (NULL, NULL, 0, ctx);
    handle_timer_queue (ctx, ctx->sctx.sim_state);

    send_reply_request (h, "sched", ctx->sctx.sim_state);

    free_simstate (ctx->sctx.sim_state);
    ctx->sctx.sim_state = NULL;
    Jput (o);
}


/******************************************************************************
 *                                                                            *
 *                     Scheduler Eventing For Emulation Mode                  *
 *                                                                            *
 ******************************************************************************/

/*
 * Simulator Initialization Functions
 */
static const struct flux_msg_handler_spec sim_htab[] = {
    {FLUX_MSGTYPE_EVENT, "sim.start", start_cb, 0},
    {FLUX_MSGTYPE_REQUEST, "sched.trigger", trigger_cb, 0},
    {FLUX_MSGTYPE_EVENT, "sched.res.*", sim_res_event_cb, 0},
    FLUX_MSGHANDLER_TABLE_END,
};

static int reg_sim_events (ssrvctx_t *ctx)
{
    int rc = -1;
    flux_t *h = ctx->h;

    if (flux_event_subscribe (ctx->h, "sim.start") < 0) {
        flux_log (ctx->h, LOG_ERR, "subscribing to event: %s", strerror (errno));
        goto done;
    }
    if (flux_event_subscribe (ctx->h, "sched.res.") < 0) {
        flux_log (ctx->h, LOG_ERR, "subscribing to event: %s", strerror (errno));
        goto done;
    }
    if (flux_msg_handler_addvec (ctx->h, sim_htab, (void *)h,
                                 &ctx->sim_handlers) < 0) {
        flux_log (ctx->h, LOG_ERR, "flux_msg_handler_addvec: %s", strerror (errno));
        goto done;
    }
    if (jsc_notify_status (h, sim_job_status_cb, (void *)h) != 0) {
        flux_log (h, LOG_ERR, "error registering a job status change CB");
        goto done;
    }

    send_alive_request (ctx->h, "sched");

    rc = 0;
done:
    return rc;
}

static int setup_sim (ssrvctx_t *ctx, bool sim)
{
    int rc = 0;

    if (sim) {
        flux_log (ctx->h, LOG_INFO, "setting up sim in scheduler");
        ctx->sctx.in_sim = true;
        ctx->sctx.sim_state = NULL;
        ctx->sctx.res_queue = zlist_new ();
        ctx->sctx.jsc_queue = zlist_new ();
        ctx->sctx.timer_queue = zlist_new ();
    }
    else
        rc = -1;

    return rc;
}


/******************************************************************************
 *                                                                            *
 *                     Scheduler Eventing For Normal Mode                     *
 *                                                                            *
 ******************************************************************************/

static const struct flux_msg_handler_spec htab[] = {
    { FLUX_MSGTYPE_REQUEST,   "sched.cancel", cancel_request_cb, 0},
    { FLUX_MSGTYPE_REQUEST,   "sched.exclude",  exclude_request_cb, 0},
    { FLUX_MSGTYPE_REQUEST,   "sched.include",  include_request_cb, 0},
    { FLUX_MSGTYPE_EVENT,     "sched.res.*",  res_event_cb, 0},
    FLUX_MSGHANDLER_TABLE_END
};

/*
 * Register events, some of which CAN triger a scheduling loop iteration.
 * Currently,
 *    -  Resource event: invoke the schedule loop;
 *    -  Timer event: invoke the schedule loop;
 *    -  Job event (JSC notification): triggers actions based on FSM
 *          and some state changes trigger the schedule loop.
 */
static int inline reg_events (ssrvctx_t *ctx)
{
    int rc = 0;
    flux_t *h = ctx->h;

    if (flux_event_subscribe (h, "sched.res.") < 0) {
        flux_log (h, LOG_ERR, "subscribing to event: %s", strerror (errno));
        rc = -1;
        goto done;
    }
    if (flux_msg_handler_addvec (h, htab, (void *)h, &ctx->handlers) < 0) {
        flux_log (h, LOG_ERR,
                  "error registering resource event handler: %s",
                  strerror (errno));
        rc = -1;
        goto done;
    }
    /* TODO: we need a way to manage environment variables or
       configrations
    */
#if ENABLE_TIMER_EVENT
    if (flux_tmouthandler_add (h, 30000, false, timer_event_cb, (void *)h) < 0) {
        flux_log (h, LOG_ERR,
                  "error registering timer event CB: %s",
                  strerror (errno));
        rc = -1;
        goto done;
    }
#endif
    if (jsc_notify_status (h, job_status_cb, (void *)h) != 0) {
        flux_log (h, LOG_ERR, "error registering a job status change CB");
        rc = -1;
        goto done;
    }

done:
    return rc;
}


/******************************************************************************
 *                                                                            *
 *            Mode Bridging Layer to Hide Emulation vs. Normal Mode           *
 *                                                                            *
 ******************************************************************************/

static inline int bridge_set_execmode (ssrvctx_t *ctx)
{
    int rc = 0;
    if (ctx->arg.sim && setup_sim (ctx, ctx->arg.sim) != 0) {
        flux_log (ctx->h, LOG_ERR, "failed to setup sim mode");
        rc = -1;
        goto done;
    }
done:
    return rc;
}

static inline int bridge_set_events (ssrvctx_t *ctx)
{
    int rc = -1;
    if (ctx->sctx.in_sim) {
        if (reg_sim_events (ctx) != 0) {
            flux_log (ctx->h, LOG_ERR, "failed to reg sim events");
            goto done;
        }
        flux_log (ctx->h, LOG_INFO, "sim events registered");
    } else {
        if (reg_events (ctx) != 0) {
            flux_log (ctx->h, LOG_ERR, "failed to reg events");
            goto done;
        }
        flux_log (ctx->h, LOG_INFO, "events registered");
    }
    rc = 0;

done:
    return rc;
}

static inline int bridge_send_runrequest (ssrvctx_t *ctx, flux_lwj_t *job)
{
    int rc = -1;
    flux_t *h = ctx->h;
    char *topic = NULL;
    flux_msg_t *msg = NULL;

    if (ctx->sctx.in_sim) {
        /* Emulation mode */
        if (asprintf (&topic, "sim_exec.run.%"PRId64"", job->lwj_id) < 0) {
            flux_log (h, LOG_ERR, "%s: topic create failed: %s",
                      __FUNCTION__, strerror (errno));
        } else if (!(msg = flux_request_encode (topic, NULL))
                   || flux_send (h, msg, 0) < 0) {
            flux_log (h, LOG_ERR, "%s: request create failed: %s",
                      __FUNCTION__, strerror (errno));
        } else {
            queue_timer_change (ctx, "sim_exec");
            flux_log (h, LOG_DEBUG, "job %"PRId64" runrequest", job->lwj_id);
            rc = 0;
        }
    } else {
        /* Normal mode */
        if (asprintf (&topic, "wrexec.run.%"PRId64"", job->lwj_id) < 0) {
            flux_log (h, LOG_ERR, "%s: topic create failed: %s",
                      __FUNCTION__, strerror (errno));
        } else if (!(msg = flux_event_encode (topic, NULL))
                   || flux_send (h, msg, 0) < 0) {
            flux_log (h, LOG_ERR, "%s: event create failed: %s",
                      __FUNCTION__, strerror (errno));
        } else {
            flux_log (h, LOG_DEBUG, "job %"PRId64" runrequest", job->lwj_id);
            rc = 0;
        }
    }
    if (msg)
        flux_msg_destroy (msg);
    if (topic)
        free (topic);
    return rc;
}

static inline void bridge_update_timer (ssrvctx_t *ctx)
{
    if (ctx->sctx.in_sim)
        queue_timer_change (ctx, "sched");
}

static inline int bridge_rs2rank_tab_query (ssrvctx_t *ctx, resrc_t *r,
                                            uint32_t *rank)
{
    int rc = -1;
    if (ctx->sctx.in_sim) {
        rc = rs2rank_tab_query_by_none (ctx->machs, resrc_digest (r),
                                        false, rank);
    } else {
        flux_log (ctx->h, LOG_INFO, "hostname: %s, digest: %s", resrc_name (r),
                                     resrc_digest (r));
        rc = rs2rank_tab_query_by_sign (ctx->machs, resrc_name (r),
                                        resrc_digest (r), false, rank);
    }
    if (rc == 0)
        flux_log (ctx->h, LOG_INFO, "broker found, rank: %"PRIu32, *rank);
    else
        flux_log (ctx->h, LOG_ERR, "controlling broker not found!");

    return rc;
}

/********************************************************************************
 *                                                                              *
 *            Task Program Execution Service Request (RFC 8)                    *
 *                                                                              *
 *******************************************************************************/

static void inline build_contain_1node_req (int64_t nc, int64_t rank,
					    json_t *rarr)
{
    json_t *e = Jnew ();
    json_t *o = Jnew ();
    Jadd_int64 (o, JSC_RDL_ALLOC_CONTAINING_RANK, rank);
    Jadd_int64 (o, JSC_RDL_ALLOC_CONTAINED_NCORES, nc);
    json_object_set_new (e, JSC_RDL_ALLOC_CONTAINED, o);
    json_array_append_new (rarr, e);
}

static int n_resources_of_type (resrc_tree_t *rt, const char *type)
{
    int n = 0;
    resrc_t *r = NULL;

    if (rt) {
        r = resrc_tree_resrc (rt);
        if (! strcmp (resrc_type (r), type)) {
            return 1;
        } else {
            if (resrc_tree_num_children (rt)) {
                resrc_tree_list_t *children = resrc_tree_children (rt);
                if (children) {
                    resrc_tree_t *child = resrc_tree_list_first (children);
                    while (child) {
                        n += n_resources_of_type(child, type);
                        child = resrc_tree_list_next (children);
                    }
                }
            }
        }
    }
    return n;
}


/*
 * Because the job's rdl should only contain what's allocated to the job,
 * we traverse the entire tree in the post-order walk fashion
 */
static int build_contain_req (ssrvctx_t *ctx, flux_lwj_t *job, resrc_tree_t *rt,
                              json_t *arr)
{
    int rc = -1;
    uint32_t rank = 0;
    resrc_t *r = NULL;

    if (rt) {
        r = resrc_tree_resrc (rt);
        if (strcmp (resrc_type (r), "node")) {
            if (resrc_tree_num_children (rt)) {
                resrc_tree_list_t *children = resrc_tree_children (rt);
                if (children) {
                    resrc_tree_t *child = resrc_tree_list_first (children);
                    while (child) {
                        build_contain_req (ctx, job, child, arr);
                        child = resrc_tree_list_next (children);
                    }
                }
            }
        } else {
            if (bridge_rs2rank_tab_query (ctx, r, &rank))
                goto done;
            else {
                int cores = job->req->corespernode ? job->req->corespernode :
                    n_resources_of_type(rt, "core");
                if (cores) {
                    build_contain_1node_req (cores, rank, arr);
                }
            }
        }
    }
    rc = 0;
done:
    return rc;
}

/*
 * Once the job gets allocated to its own copy of rdl, this
 *    1) serializes the rdl and sends it to TP exec service
 *    2) builds JSC_RDL_ALLOC JCB and sends it to TP exec service
 *    3) sends JCB state update with J_ALLOCATE
 */
static int req_tpexec_allocate (ssrvctx_t *ctx, flux_lwj_t *job)
{
    const char *jcbstr = NULL;
    int rc = -1;
    flux_t *h = ctx->h;
    json_t *jcb = Jnew ();
    json_t *ro = Jnew ();
    json_t *arr = Jnew_ar ();

    if (resrc_tree_serialize (ro, job->resrc_tree)) {
        flux_log (h, LOG_ERR, "%"PRId64" resource serialization failed: %s",
                  job->lwj_id, strerror (errno));
        goto done;
    }
    json_object_set_new (jcb, JSC_RDL, ro);
    jcbstr = Jtostr (jcb);
    if (jsc_update_jcb (h, job->lwj_id, JSC_RDL, jcbstr) != 0) {
        flux_log (h, LOG_ERR, "error jsc udpate: %"PRId64" (%s)", job->lwj_id,
                  strerror (errno));
        goto done;
    }
    Jput (jcb);
    jcb = Jnew ();
    if (build_contain_req (ctx, job, job->resrc_tree, arr) != 0) {
        flux_log (h, LOG_ERR, "error requesting containment for job");
        goto done;
    }
    json_object_set_new (jcb, JSC_RDL_ALLOC, arr);
    jcbstr = Jtostr (jcb);
    if (jsc_update_jcb (h, job->lwj_id, JSC_RDL_ALLOC, jcbstr) != 0) {
        flux_log (h, LOG_ERR, "error updating jcb");
        goto done;
    }
    if ((update_state (h, job->lwj_id, job->state, J_ALLOCATED)) != 0) {
        flux_log (h, LOG_ERR, "failed to update the state of job %"PRId64"",
                  job->lwj_id);
        goto done;
    }
    bridge_update_timer (ctx);
    rc = 0;
done:
    if (jcb)
        Jput (jcb);
    return rc;
}

#if DYNAMIC_SCHEDULING
static int req_tpexec_grow (flux_t *h, flux_lwj_t *job)
{
    /* TODO: NOT IMPLEMENTED */
    /* This runtime grow service will grow the resource set of the job.
       The special non-elastic case will be to grow the resource from
       zero to the selected RDL
    */
    return SCHED_UNIMPL;
}

static int req_tpexec_shrink (flux_t *h, flux_lwj_t *job)
{
    /* TODO: NOT IMPLEMENTED */
    return SCHED_UNIMPL;
}

static int req_tpexec_map (flux_t *h, flux_lwj_t *job)
{
    /* TODO: NOT IMPLEMENTED */
    /* This runtime grow service will grow the resource set of the job.
       The special non-elastic case will be to grow the resource from
       zero to RDL
    */
    return SCHED_UNIMPL;
}
#endif

static int req_tpexec_exec (flux_t *h, flux_lwj_t *job)
{
    ssrvctx_t *ctx = getctx (h);
    int rc = -1;

    if ((update_state (h, job->lwj_id, job->state, J_RUNREQUEST)) != 0) {
        flux_log (h, LOG_ERR, "failed to update the state of job %"PRId64"",
                  job->lwj_id);
        goto done;
    } else if (bridge_send_runrequest (ctx, job) != 0) {
        flux_log (h, LOG_ERR, "failed to send runrequest for job %"PRId64"",
                  job->lwj_id);
        goto done;
    }
    rc = 0;
done:
    return rc;
}

static int req_tpexec_run (flux_t *h, flux_lwj_t *job)
{
    /* TODO: wreckrun does not provide grow and map yet
     *   we will switch to the following sequence under the TP exec service
     *   that provides RFC 8.
     *
     *   req_tpexec_grow
     *   req_tpexec_map
     *   req_tpexec_exec
     */
    return req_tpexec_exec (h, job);
}


/********************************************************************************
 *                                                                              *
 *           Actions on Job/Res/Timer event including Scheduling Loop           *
 *                                                                              *
 *******************************************************************************/

static resrc_reqst_t *get_resrc_reqst (ssrvctx_t *ctx, flux_lwj_t *job,
                          int64_t starttime, int64_t *nreqrd)
{
    json_t *req_res = NULL;
    resrc_reqst_t *resrc_reqst = NULL;

    /*
     * Require at least one task per node, and
     * Assume (for now) one task per core.
     *
     * At this point, our flux_lwj_t structure supplies a simple count
     * of nodes and cores.  This is a short term solution that
     * supports the typical request.  Until a more complex model is
     * available, we will have to interpret the request along these
     * most likely scenarios:
     *
     * - If only cores are requested, the number of nodes we find to
     *   supply the requested cores does not matter to the user.
     *
     * - If only nodes are requested, we will return only nodes whose
     *   cores are all idle.
     *
     * - If nodes and cores are requested, we will return the
     *   requested number of nodes with at least the requested number
     *   of cores on each node.  We will not attempt to provide a
     *   balanced number of cores per node.
     */
    req_res = Jnew ();
    if (job->req->nnodes > 0) {
        
        Jadd_str (req_res, "type", "node");
        Jadd_int64 (req_res, "req_qty", job->req->nnodes);
        *nreqrd = job->req->nnodes;

        /* Since nodes are requested, make sure we look for at
         * least one core on each node */
        if (job->req->ncores < job->req->nnodes)
            job->req->ncores = job->req->nnodes;
        job->req->corespernode = (job->req->ncores + job->req->nnodes - 1) /
            job->req->nnodes;
        if (job->req->node_exclusive) {
            Jadd_int64 (req_res, "req_size", 1);
            Jadd_bool (req_res, "exclusive", true);
        } else {
            Jadd_int64 (req_res, "req_size", 0);
            Jadd_bool (req_res, "exclusive", false);
        }

        json_t *child_core = Jnew ();
        Jadd_str (child_core, "type", "core");
        Jadd_int64 (child_core, "req_qty", job->req->corespernode);
        /* setting size == 1 devotes (all of) the core to the job */
        Jadd_int64 (child_core, "req_size", 1);
        /* setting exclusive to true prevents multiple jobs per core */
        Jadd_bool (child_core, "exclusive", true);
        Jadd_int64 (child_core, "starttime", starttime);
        Jadd_int64 (child_core, "endtime", starttime + job->req->walltime);

        json_t *children = Jnew_ar();
        json_array_append_new (children, child_core);
        if (job->req->ngpus) {
            json_t *child_gpu = Jnew ();
            // terrible, terrible lies...
            Jadd_str (child_gpu, "type", "gpu");
            Jadd_int64 (child_gpu, "req_qty", job->req->ngpus);
            /* setting size == 1 devotes (all of) the core to the job */
            Jadd_int64 (child_gpu, "req_size", 1);
            /* setting exclusive to true prevents multiple jobs per core */
            Jadd_bool (child_gpu, "exclusive", true);
            Jadd_int64 (child_gpu, "starttime", starttime);
            Jadd_int64 (child_gpu, "endtime", starttime + job->req->walltime);
            json_array_append_new (children, child_gpu);
        }
        json_object_set_new (req_res, "req_children", children);
    } else if (job->req->ncores > 0) {
        Jadd_str (req_res, "type", "core");
        Jadd_int (req_res, "req_qty", job->req->ncores);
        *nreqrd = job->req->ncores;

        Jadd_int64 (req_res, "req_size", 1);
        /* setting exclusive to true prevents multiple jobs per core */
        Jadd_bool (req_res, "exclusive", true);
    } else
        goto done;

    Jadd_int64 (req_res, "starttime", starttime);
    Jadd_int64 (req_res, "endtime", starttime + job->req->walltime);
    json_dumpf(req_res,stderr,JSON_INDENT(4));
    resrc_reqst = resrc_reqst_from_json (ctx->rsapi, req_res, NULL);

        resrc_reqst_print(resrc_reqst);

done:
    if (req_res)
        Jput (req_res);
    return resrc_reqst;
}

/* Sort jobs by decreasing priority */
static int compare_priority (void *item1, void *item2)
{
    int ret = 0;
    flux_lwj_t *job1 = (flux_lwj_t*)item1;
    flux_lwj_t *job2 = (flux_lwj_t*)item2;

    if (job1->priority < job2->priority)
        ret = 1;
    else if (job1->priority > job2->priority)
        ret = -1;
    return ret;
}

/*
 * schedule_job() searches through all of the idle resources to
 * satisfy a job's requirements.  If enough resources are found, it
 * proceeds to allocate those resources and update the kvs's lwj entry
 * in preparation for job execution.  If less resources
 * are found than the job requires, and if the job asks to reserve
 * resources, then those resources will be reserved.
 */
int schedule_job (ssrvctx_t *ctx, flux_lwj_t *job, int64_t starttime)
{
    flux_t *h = ctx->h;
    int rc = -1;
    int64_t nfound = 0;
    int64_t nreqrd = 0;
    resrc_reqst_t *resrc_reqst = NULL;
    resrc_tree_t *found_tree = NULL;
    resrc_tree_t *selected_tree = NULL;
    struct behavior_plugin *plugin = behavior_plugin_get (ctx->loader);

    if (!plugin)
        return rc;

    if (!(resrc_reqst = get_resrc_reqst (ctx, job, starttime, &nreqrd)))
        goto done;

    if ((nfound = plugin->find_resources (h, ctx->rsapi,
                                          GET_ROOT_RESRC(ctx->rsapi),
                                          resrc_reqst, &found_tree))) {
        flux_log (h, LOG_DEBUG, "Found %"PRId64" %s(s) for job %"PRId64", "
                  "required: %"PRId64"", nfound,
                  resrc_type (resrc_reqst_resrc (resrc_reqst)), job->lwj_id,
                  nreqrd);

        resrc_tree_unstage_resources (found_tree);
        resrc_reqst_clear_found (resrc_reqst);
        if ((selected_tree = plugin->select_resources (h, ctx->rsapi, found_tree,
                                                       resrc_reqst, NULL))) {
            if (resrc_reqst_all_found (resrc_reqst)) {
                plugin->allocate_resources (h, ctx->rsapi,
                                            selected_tree, job->lwj_id,
                                            starttime, starttime +
                                            job->req->walltime);
                /* Scheduler specific job transition */
                // TODO: handle this some other way (JSC?)
                job->starttime = starttime;
                job->state = J_SELECTED;
                job->resrc_tree = selected_tree;
                if (req_tpexec_allocate (ctx, job) != 0) {
                    flux_log (h, LOG_ERR,
                              "failed to request allocate for job %"PRId64"",
                              job->lwj_id);
                    resrc_tree_destroy (ctx->rsapi, job->resrc_tree, false,false);
                    job->resrc_tree = NULL;
                    goto done;
                }
                flux_log (h, LOG_DEBUG, "Allocated %"PRId64" %s(s) for job "
                          "%"PRId64"", nreqrd,
                          resrc_type (resrc_reqst_resrc (resrc_reqst)),
                          job->lwj_id);
            }
            else {
                rc = plugin->reserve_resources (h, ctx->rsapi,
                                                &selected_tree, job->lwj_id,
                                                starttime, job->req->walltime,
                                                GET_ROOT_RESRC(ctx->rsapi),
                                                resrc_reqst);
                if (rc) {
                    resrc_tree_destroy (ctx->rsapi, selected_tree, false, false);
                    job->resrc_tree = NULL;
                } else
                    job->resrc_tree = selected_tree;
            }
        }
    }
    rc = 0;
done:
    if (resrc_reqst)
        resrc_reqst_destroy (ctx->rsapi, resrc_reqst);
    if (found_tree)
        resrc_tree_destroy (ctx->rsapi, found_tree, false, false);

    return rc;
}

static int schedule_jobs (ssrvctx_t *ctx)
{
    int rc = 0;
    int qdepth = 0;
    flux_lwj_t *job = NULL;
    struct behavior_plugin *behavior_plugin = behavior_plugin_get (ctx->loader);
    struct priority_plugin *priority_plugin = priority_plugin_get (ctx->loader);
    /*
     * TODO: when dynamic scheduling is supported, the loop should
     * traverse through running job queue as well.
     */
    zlist_t *jobs = ctx->p_queue;
    int64_t starttime = (ctx->sctx.in_sim) ?
        (int64_t) ctx->sctx.sim_state->sim_time : epochtime();

    if (priority_plugin) {
        priority_plugin->prioritize_jobs (ctx->h, jobs);
        /* Sort by decreasing priority */
        zlist_sort (jobs, compare_priority);
    }

    if (!behavior_plugin)
        return -1;

    if (ctx->ooo_capable)
        resrc_tree_release_all_reservations (resrc_tree_root (ctx->rsapi));
    rc = behavior_plugin->sched_loop_setup (ctx->h);
    job = zlist_first (jobs);
    while (!rc && job && (qdepth < ctx->arg.s_params.queue_depth)) {
        if (job->state == J_SCHEDREQ) {
            rc = schedule_job (ctx, job, starttime);
        }
        job = (flux_lwj_t*)zlist_next (jobs);
        qdepth++;
    }

    return rc;
}


/********************************************************************************
 *                                                                              *
 *                        Scheduler Event Handling                              *
 *                                                                              *
 ********************************************************************************/

#define VERIFY(rc) if (!(rc)) {goto bad_transition;}
static inline bool trans (job_state_t ex, job_state_t n, job_state_t *o)
{
    if (ex == n) {
        *o = n;
        return true;
    }
    return false;
}

/*
 * Following is a state machine. action is invoked when an external job
 * state event is delivered. But in action, certain events are also generated,
 * some events are realized by falling through some of the case statements.
 */
static int action (ssrvctx_t *ctx, flux_lwj_t *job, job_state_t newstate,
                   json_t *jcb)
{
    flux_t *h = ctx->h;
    char *key = NULL;
    job_state_t oldstate = job->state;
    struct priority_plugin *priority_plugin = priority_plugin_get (ctx->loader);

    flux_log (h, LOG_DEBUG, "attempting job %"PRId64" state change from "
              "%s to %s", job->lwj_id, jsc_job_num2state (oldstate),
              jsc_job_num2state (newstate));

    switch (oldstate) {
    case J_NULL:
        VERIFY (trans (J_SUBMITTED, newstate, &(job->state)));
        fill_resource_req (h, job, jcb);
        /* fall through for implicit event generation */
    case J_SUBMITTED:
        VERIFY (trans (J_PENDING, J_PENDING, &(job->state)));
        /* fall through for implicit event generation */
    case J_PENDING:
        VERIFY (trans (J_SCHEDREQ, J_SCHEDREQ, &(job->state)));
        if (!ctx->arg.s_params.delay_sched)
            schedule_jobs (ctx);
        else
            q_mark_schedulability (ctx, job);
        break;
    case J_SCHEDREQ:
        /* A schedule requested should not get an event. */
        /* SCHEDREQ -> SELECTED happens implicitly within schedule_jobs */
        VERIFY (trans (J_CANCELLED, newstate, &(job->state)));
        if (!ctx->arg.reap) {
            if (job->req)
                free (job->req);
            key = xasprintf ("%"PRId64"", job->lwj_id);
            zhash_delete (ctx->job_index, key);
            free (key);
            free (job);
        }
        break;
    case J_SELECTED:
        VERIFY (trans (J_ALLOCATED, newstate, &(job->state)));
        req_tpexec_run (h, job);
        break;
    case J_ALLOCATED:
        VERIFY (trans (J_RUNREQUEST, newstate, &(job->state)));
        break;
    case J_RUNREQUEST:
        VERIFY (trans (J_STARTING, newstate, &(job->state))
                || trans (J_FAILED, newstate, &(job->state)));
        if (newstate == J_FAILED) {
            if (!ctx->arg.schedonce) {
                /* support testing by actually not releasing the resrc */
                if (resrc_tree_release (job->resrc_tree, job->lwj_id)) {
                    flux_log (h, LOG_ERR, "%s: failed to release resources for job "
                          "%"PRId64"", __FUNCTION__, job->lwj_id);
                }
            }
            if (!ctx->arg.s_params.delay_sched) {
                flux_msg_t *msg = flux_event_encode ("sched.res.freed", NULL);
                if (!msg || flux_send (h, msg, 0) < 0) {
                    flux_log (h, LOG_ERR, "%s: error sending event: %s",
                              __FUNCTION__, strerror (errno));
                } else {
                    flux_msg_destroy (msg);
                    flux_log (h, LOG_DEBUG, "Released resources for job %"PRId64"",
                              job->lwj_id);
                }
            }
            if (ctx->arg.reap) {
                q_move_to_cqueue (ctx, job);
            } else {
                q_rm_from_pqueue (ctx, job);
                if (job->req)
                    free (job->req);
                resrc_tree_destroy (ctx->rsapi, job->resrc_tree, false, false);
                key = xasprintf ("%"PRId64"", job->lwj_id);
                zhash_delete (ctx->job_index, key);
                free (key);
                free (job);
            }
         }
        break;
    case J_STARTING:
        VERIFY (trans (J_RUNNING, newstate, &(job->state))
                || trans (J_FAILED, newstate, &(job->state)));
        if (newstate == J_RUNNING) {
            q_move_to_rqueue (ctx, job);
        } else if (newstate == J_FAILED) {
            if (!ctx->arg.schedonce) {
                /* support testing by actually not releasing the resrc */
                if (resrc_tree_release (job->resrc_tree, job->lwj_id)) {
                    flux_log (h, LOG_ERR, "%s: failed to release resources for job "
                          "%"PRId64"", __FUNCTION__, job->lwj_id);
                }
            }
            if (!ctx->arg.s_params.delay_sched) {
                flux_msg_t *msg = flux_event_encode ("sched.res.freed", NULL);
                if (!msg || flux_send (h, msg, 0) < 0) {
                    flux_log (h, LOG_ERR, "%s: error sending event: %s",
                              __FUNCTION__, strerror (errno));
                } else {
                    flux_msg_destroy (msg);
                    flux_log (h, LOG_DEBUG, "Released resources for job %"PRId64"",
                              job->lwj_id);
                }
            }
            if (ctx->arg.reap) {
                q_move_to_cqueue (ctx, job);
            } else {
                q_rm_from_pqueue (ctx, job);
                if (job->req)
                    free (job->req);
                resrc_tree_destroy (ctx->rsapi, job->resrc_tree, false, false);
                key = xasprintf ("%"PRId64"", job->lwj_id);
                zhash_delete (ctx->job_index, key);
                free (key);
                free (job);
            }
        }
        break;
    case J_RUNNING:
        VERIFY (trans (J_COMPLETE, newstate, &(job->state))
                || trans (J_CANCELLED, newstate, &(job->state)));
        if (!ctx->arg.schedonce) {
            /* support testing by actually not releasing the resrc */
            if (resrc_tree_release (job->resrc_tree, job->lwj_id)) {
                flux_log (h, LOG_ERR, "%s: failed to release resources for job "
                      "%"PRId64"", __FUNCTION__, job->lwj_id);
            }
        }
        if (!ctx->arg.s_params.delay_sched) {
            flux_msg_t *msg = flux_event_encode ("sched.res.freed", NULL);
            if (!msg || flux_send (h, msg, 0) < 0) {
                flux_log (h, LOG_ERR, "%s: error sending event: %s",
                          __FUNCTION__, strerror (errno));
            } else {
                flux_msg_destroy (msg);
                flux_log (h, LOG_DEBUG, "Released resources for job %"PRId64"",
                          job->lwj_id);
            }
        }
        if (ctx->arg.reap) {
            /* move the job to complete queue when reap should be supported */
            q_move_to_cqueue (ctx, job);
        } else {
            /* free resource here if reap is not enabled */
            q_rm_from_rqueue (ctx, job);
            if (job->req)
                free (job->req);
            resrc_tree_destroy (ctx->rsapi, job->resrc_tree, false, false);
            key = xasprintf ("%"PRId64"", job->lwj_id);
            zhash_delete (ctx->job_index, key);
            free (key);
            free (job);
        }
        break;
    case J_CANCELLED:
        VERIFY (trans (J_REAPED, newstate, &(job->state)));
        if (ctx->arg.reap) {
             if (job->req)
                 free (job->req);
             key = xasprintf ("%"PRId64"", job->lwj_id);
             zhash_delete (ctx->job_index, key);
             free (key);
             free (job);
        } else {
            flux_log (h, LOG_ERR, "Reap support is not enabled (Use reap=true");
        }
        break;
    case J_COMPLETE:
        VERIFY (trans (J_REAPED, newstate, &(job->state)));
        if (ctx->arg.reap) {
            if (priority_plugin)
                priority_plugin->record_job_usage (ctx->h, job);
            zlist_remove (ctx->c_queue, job);
            if (job->req)
                free (job->req);
            resrc_tree_destroy (ctx->rsapi, job->resrc_tree, false, false);
            key = xasprintf ("%"PRId64"", job->lwj_id);
            zhash_delete (ctx->job_index, key);
            free (key);
            free (job);
        } else {
            flux_log (h, LOG_ERR, "Reap support is not enabled (Use reap=true");
        }
        break;
    case J_REAPED:
    default:
        VERIFY (false);
        break;
    }
    return 0;

bad_transition:
    flux_log (h, LOG_ERR, "job %"PRId64" bad state transition from %s to %s",
              job->lwj_id, jsc_job_num2state (oldstate),
              jsc_job_num2state (newstate));
    return -1;
}

/* TODO: we probably need to abstract out resource status & control  API
 * For now, the only resource event is raised when a job releases its
 * RDL allocation.
 */
static void res_event_cb (flux_t *h, flux_msg_handler_t *w,
                          const flux_msg_t *msg, void *arg)
{
    schedule_jobs (getctx ((flux_t *)arg));
    return;
}

static void cancel_request_cb (flux_t *h, flux_msg_handler_t *w,
                               const flux_msg_t *msg, void *arg)
{
    ssrvctx_t *ctx = getctx ((flux_t *)arg);
    int64_t jobid = -1;
    uint32_t userid = 0;
    flux_lwj_t *job = NULL;

    if (flux_msg_get_userid (msg, &userid) < 0)
        goto error;

    flux_log (h, LOG_INFO, "cancel requested by user (%u).", userid);

    if (flux_request_unpack (msg, NULL, "{s:I}", "jobid", &jobid) < 0) {
        goto error;
    } else if (!(job = q_find_job (ctx, jobid))) {
        errno = ENOENT;
        flux_log (h, LOG_DEBUG,
                  "attempt to cancel nonexistent job (%"PRId64").", jobid);
        goto error;
    } else if (job->state != J_SCHEDREQ) {
        errno = EINVAL;
        flux_log (h, LOG_DEBUG, "attempt to cancel state=%s job (%"PRId64").",
                  jsc_job_num2state (job->state), jobid);
        goto error;
    }

    q_rm_from_pqueue (ctx, job);

    if ((update_state (h, jobid, job->state, J_CANCELLED)) != 0) {
        flux_log (h, LOG_ERR,
                  "error updating the job (%"PRId64") state to cancelled.",
                  jobid);
        goto error;
    }
    flux_log (ctx->h, LOG_INFO, "pending job (%"PRId64") removed.", jobid);
    if (flux_respond_pack (h, msg, "{s:I}", "jobid", jobid) < 0)
        flux_log_error (h, "%s", __FUNCTION__);
    return;
error:
    if (flux_respond (h, msg, errno, NULL) < 0)
        flux_log_error (h, "%s", __FUNCTION__);
}

static int kill_jobs_on_node (flux_t *h, resrc_t *node)
{
   int64_t jobid = -1;
   char *topic = NULL;
   flux_msg_t *msg = NULL;

   for (jobid = resrc_alloc_job_first (node); jobid > 0;
        jobid = resrc_alloc_job_next (node)) {
       if (asprintf (&topic, "wreck.%"PRId64".kill", jobid) < 0) {
           flux_log (h, LOG_DEBUG, "%s: topic creation failed", __FUNCTION__);
           goto error;
       } else if (!(msg = flux_event_encode (topic, NULL))
                  || flux_send (h, msg, 0) < 0) {
           flux_log (h, LOG_DEBUG, "%s: event failed", __FUNCTION__);
           goto error;
       }
       free (topic);
       topic = NULL;
       flux_msg_destroy (msg);
       msg = NULL;
   }
   return 0;

error:
    if (topic)
        free (topic);
    if (msg)
        flux_msg_destroy (msg);
    return -1;
}

static void exclude_request_cb (flux_t *h, flux_msg_handler_t *w,
                                const flux_msg_t *msg, void *arg)
{
    ssrvctx_t *ctx = getctx ((flux_t *)arg);
    const char *hostname = NULL;
    bool kill = false;
    uint32_t userid = 0;
    char *topic = NULL;
    resrc_t *node = NULL;
    flux_msg_t *msg2 = NULL;

    if (flux_msg_get_userid (msg, &userid) < 0)
        goto error;

    flux_log (h, LOG_INFO, "node exclusion requested by user (%u).", userid);
    if (flux_request_unpack (msg, NULL, "{s:s s:b}",
                            "node", &hostname, "kill", &kill) < 0)
        goto error;

    node = resrc_lookup_first (ctx->rsapi, hostname);
    do {
        if (!node) {
            errno = ENOENT;
            flux_log (h, LOG_DEBUG,
                      "attempt to exclude nonexistent node (%s).", hostname);
            goto error;
        }
        resrc_set_state (node, RESOURCE_EXCLUDED);
        if (kill) {
            if (kill_jobs_on_node (h, node) != 0) {
                goto error;
            }
        }
    } while ((node = resrc_lookup_next (ctx->rsapi, hostname)));

    flux_log (ctx->h, LOG_INFO, "%s excluded from scheduling.", hostname);
    msg2 = flux_event_encode ("sched.res.excluded", NULL);
    if (!msg2 || flux_send (h, msg2, 0) < 0) {
        flux_log (h, LOG_DEBUG, "%s: error sending event", __FUNCTION__);
        goto error;
    }
    flux_msg_destroy (msg2);

    if (flux_respond_pack (h, msg, "{}") < 0)
        flux_log_error (h, "%s", __FUNCTION__);
    return;

error:
    if (topic)
        free (topic);
    if (msg2)
        flux_msg_destroy (msg2);
    if (flux_respond (h, msg, errno, NULL) < 0)
        flux_log_error (h, "%s", __FUNCTION__);
}

static void include_request_cb (flux_t *h, flux_msg_handler_t *w,
                                const flux_msg_t *msg, void *arg)
{
    ssrvctx_t *ctx = getctx ((flux_t *)arg);
    const char *hostname = NULL;
    flux_msg_t *msg2 = NULL;
    uint32_t userid = 0;
    resrc_t *node = NULL;

    if (flux_msg_get_userid (msg, &userid) < 0)
        goto error;

    flux_log (h, LOG_INFO, "node inclusion requested by user (%u).", userid);
    if (flux_request_unpack (msg, NULL, "{s:s}", "node", &hostname) < 0)
        goto error;

    node = resrc_lookup_first (ctx->rsapi, hostname);
    do {
        if (!node) {
            errno = ENOENT;
            flux_log (h, LOG_DEBUG,
                      "attempt to include nonexistent node (%s).", hostname);
            goto error;
        } else if (resrc_state (node) != RESOURCE_EXCLUDED
                   && resrc_state (node) != RESOURCE_IDLE
                   && resrc_state (node) != RESOURCE_INVALID) {
            errno = EINVAL;
            flux_log (h, LOG_DEBUG,
                      "cannot include node (%s) due to state (%s).",
                      hostname, resrc_state_string (node));
            continue;
        }
        resrc_set_state (node, RESOURCE_IDLE);
    } while ((node = resrc_lookup_next (ctx->rsapi, hostname)));

    flux_log (h, LOG_DEBUG, "include node resource (%s), ", hostname);
    msg2 = flux_event_encode ("sched.res.included", NULL);
    if (!msg2 || flux_send (h, msg2, 0) < 0) {
        flux_log (h, LOG_ERR, "%s: error sending event: %s",
                  __FUNCTION__, strerror (errno));
    }
    flux_msg_destroy (msg2);
    if (flux_respond_pack (h, msg, "{}") < 0)
        flux_log_error (h, "%s", __FUNCTION__);
    return;

error:
    if (flux_respond (h, msg, errno, NULL) < 0)
        flux_log_error (h, "%s", __FUNCTION__);
}

#if ENABLE_TIMER_EVENT
static int timer_event_cb (flux_t *h, void *arg)
{
    //flux_log (h, LOG_ERR, "TIMER CALLED");
    schedule_jobs (getctx ((flux_t *)arg));
    return 0;
}
#endif

static int job_status_cb (const char *jcbstr, void *arg, int errnum)
{
    int rc = 0;
    json_t *jcb = NULL;
    ssrvctx_t *ctx = getctx ((flux_t *)arg);
    flux_lwj_t *j = NULL;
    job_state_t ns = J_FOR_RENT;

    if (errnum > 0) {
        flux_log (ctx->h, LOG_ERR, "%s: errnum passed in", __FUNCTION__);
        return -1;
    }
    if (!(jcb = Jfromstr (jcbstr))) {
        flux_log (ctx->h, LOG_ERR, "%s: error parsing JSON string",
                  __FUNCTION__);
        return -1;
    }
    if (is_newjob (jcb))
        q_enqueue_into_pqueue (ctx, jcb);
    if ((j = fetch_job_and_event (ctx, jcb, &ns)) == NULL) {
        flux_log (ctx->h, LOG_INFO, "%s: nonexistent job", __FUNCTION__);
        flux_log (ctx->h, LOG_INFO, "%s: directly launched job?", __FUNCTION__);
        return -1;
    }
    rc = action (ctx, j, ns, jcb);
    Jput (jcb);
    return rc;
}

static void ev_prep_cb (flux_reactor_t *r, flux_watcher_t *w, int ev, void *a)
{
    ssrvctx_t *ctx = (ssrvctx_t *)a;
    if (ctx->pq_state && ctx->idle)
        flux_watcher_start (ctx->idle);
}

static void ev_check_cb (flux_reactor_t *r, flux_watcher_t *w, int ev, void *a)
{
    ssrvctx_t *ctx = (ssrvctx_t *)a;
    if (ctx->idle)
        flux_watcher_stop (ctx->idle);
    if (ctx->pq_state) {
        flux_log (ctx->h, LOG_DEBUG, "check callback about to schedule jobs.");
        ctx->pq_state = false;
        schedule_jobs (ctx);
    }
}


/******************************************************************************
 *                                                                            *
 *                     Scheduler Service Module Main                          *
 *                                                                            *
 ******************************************************************************/

const sched_params_t *sched_params_get (flux_t *h)
{
    const sched_params_t *rp = NULL;
    ssrvctx_t *ctx = NULL;
    if (!(ctx = getctx (h))) {
        flux_log (h, LOG_ERR, "can't find or allocate the context");
        goto done;
    }
    rp = (const sched_params_t *) &(ctx->arg.s_params);
done:
    return rp;
}

int mod_main (flux_t *h, int argc, char **argv)
{
    int rc = -1;
    ssrvctx_t *ctx = NULL;
    uint32_t rank = 1;

    if (!(ctx = getctx (h))) {
        flux_log (h, LOG_ERR, "can't find or allocate the context");
        goto done;
    }
    if (flux_get_rank (h, &rank)) {
        flux_log (h, LOG_ERR, "failed to determine rank");
        goto done;
    } else if (rank) {
        flux_log (h, LOG_ERR, "sched module must only run on rank 0");
        goto done;
    } else if (ssrvarg_process_args (argc, argv, &(ctx->arg)) != 0) {
        flux_log (h, LOG_ERR, "can't process module args");
        goto done;
    }
    if (bridge_set_execmode (ctx) != 0) {
        flux_log (h, LOG_ERR, "failed to setup execution mode");
        goto done;
    }
    if (adjust_for_sched_params (ctx) != 0) {
        flux_log (h, LOG_ERR, "can't adjust for schedule parameters");
        goto done;
    }
    flux_log (h, LOG_INFO, "sched comms module starting");
    if (!(ctx->loader = sched_plugin_loader_create (h))) {
        flux_log_error (h, "failed to initialize plugin loader");
        goto done;
    }
    if (ctx->arg.userplugin) {
        if (sched_plugin_load (ctx->loader, ctx->arg.userplugin) < 0) {
            flux_log_error (h, "failed to load %s", ctx->arg.userplugin);
            goto done;
        }
        flux_log (h, LOG_INFO, "%s plugin loaded", ctx->arg.userplugin);
        if (plugin_process_args (ctx, ctx->arg.userplugin_opts) < 0) {
            flux_log_error (h, "failed to process args for %s",
                            ctx->arg.userplugin);
            goto done;
        }
        struct sched_prop prop;
        struct behavior_plugin *behavior_plugin = behavior_plugin_get (ctx->loader);
        if (behavior_plugin->get_sched_properties (h, &prop) < 0) {
            flux_log_error (h, "failed to fetch sched plugin properties for %s",
                            ctx->arg.userplugin);
            errno = EINVAL;
            goto done;
        }
        ctx->ooo_capable = prop.out_of_order_capable;
    }
    if (ctx->arg.prio_plugin) {
        if (sched_plugin_load (ctx->loader, ctx->arg.prio_plugin) < 0) {
            flux_log_error (h, "failed to load %s", ctx->arg.prio_plugin);
            goto done;
        }
        flux_log (h, LOG_INFO, "%s plugin loaded", ctx->arg.prio_plugin);
        struct priority_plugin *priority_plugin = priority_plugin_get
            (ctx->loader);
        if (priority_plugin) {
            if (priority_plugin->priority_setup (h))
                flux_log (h, LOG_ERR, "failed to setup priority plugin");
            else
                flux_log (h, LOG_INFO, "successfully setup priority plugin");
        } else {
            flux_log (h, LOG_ERR, "failed to get priority plugin");
        }
    }
    if (load_resources (ctx) != 0) {
        flux_log (h, LOG_ERR, "failed to load resources");
        goto done;
    }
    flux_log (h, LOG_INFO, "resources loaded");
    if (bridge_set_events (ctx) != 0) {
        flux_log (h, LOG_ERR, "failed to set events");
        goto done;
    }
    if (flux_reactor_run (flux_get_reactor (h), 0) < 0) {
        flux_log (h, LOG_ERR, "flux_reactor_run: %s", strerror (errno));
        goto done;
    }
    rc = 0;
done:
    return rc;
}

MOD_NAME ("sched");

/*
 * vi:tabstop=4 shiftwidth=4 expandtab
 */<|MERGE_RESOLUTION|>--- conflicted
+++ resolved
@@ -438,11 +438,8 @@
     if (!Jget_int64 (o, JSC_RDESC_NNODES, &nn))
         goto done;
     if (!Jget_int64 (o, JSC_RDESC_NCORES, &nc))
-<<<<<<< HEAD
         goto done;
     if (!Jget_int64 (o, "gpus", &gpus))
-=======
->>>>>>> 38abd39a
         goto done;
 
     j->req->nnodes =  nn;
@@ -453,10 +450,7 @@
     } else {
         j->req->walltime = (uint64_t) walltime;
     }
-<<<<<<< HEAD
-=======
     j->req->node_exclusive = ctx->arg.node_excl;
->>>>>>> 38abd39a
     rc = 0;
 done:
     return rc;
