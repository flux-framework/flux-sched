--- conflicted
+++ resolved
@@ -23,45 +23,30 @@
 \*****************************************************************************/
 
 /*
- * schedsrv.c - scheduler frameowrk service comms module 
+ * schedsrv.c - scheduler frameowrk service comms module
  *
  * Update Log:
  *       Apr 12 2015 DHA: Code refactoring including JSC API integration
  *       May 24 2014 DHA: File created.
  */
 
-#include <czmq.h>
 #include <stdio.h>
 #include <stdlib.h>
 #include <string.h>
 #include <errno.h>
 #include <libgen.h>
-<<<<<<< HEAD
 #include <czmq.h>
 #include <json.h>
-=======
->>>>>>> 4d986afa
 #include <dlfcn.h>
 #include <stdbool.h>
-#include <json/json.h>
 #include <flux/core.h>
 
-<<<<<<< HEAD
 #include "src/common/libutil/jsonutil.h"
 #include "src/common/libutil/log.h"
 #include "src/common/libutil/xzmalloc.h"
 #include "resrc.h"
 #include "resrc_tree.h"
 #include "schedsrv.h"
-=======
-/* We assume the abstraction in rdl.h is generic for now */
-#include "rdl.h"
-#include "scheduler.h"
-#include "src/common/libutil/log.h"
-#include "src/common/libutil/jsonutil.h"
-#include "src/common/libutil/xzmalloc.h"
-#include "src/common/libutil/shortjson.h"
->>>>>>> 4d986afa
 
 #define DYNAMIC_SCHEDULING 0
 #define ENABLE_TIMER_EVENT 0
@@ -79,22 +64,21 @@
  *                                                                            *
  ******************************************************************************/
 
-typedef struct rdl *(FIND_PTR)( flux_t h, struct rdl *r, const char *u, 
-                                flux_lwj_t *j, bool *p);
-typedef int (SEL_PTR)(flux_t h, struct rdl *r, const char *u, 
-                                struct resource *f, flux_lwj_t *j, bool s);
-typedef int (REL_PTR)(flux_t h, struct rdl *r, const char *u, flux_lwj_t *j);
+typedef resrc_tree_list_t (FIND_PTR) (flux_t h, resources_t resrcs,
+                                            resrc_reqst_t resrc_reqst);
+
+typedef resrc_tree_list_t (SEL_PTR) (flux_t h,
+                                              resrc_tree_list_t resrc_trees,
+                                              resrc_reqst_t resrc_reqst);
 
 typedef struct sched_ops {
     void          *dso;               /* Scheduler plug-in DSO handle */
     FIND_PTR      *find_resources;    /* func pointer to find resources */
     SEL_PTR       *select_resources;  /* func pointer to select resources */
-    REL_PTR       *release_resources; /* func pointer to free resources */
-} sched_ops_t; 
+} sched_ops_t;
 
 typedef struct {
-    struct rdllib *rdl_lib;           /* rdllib */ 
-    struct rdl    *root_rdl;          /* rdl object pointing to the root */
+    resources_t   root_resrcs;        /* resrcs object pointing to the root */
     char          *root_uri;          /* Name of the root of the RDL hierachy */
 } rdlctx_t;
 
@@ -115,72 +99,15 @@
  ******************************************************************************/
 static void freectx (ssrvctx_t *ctx)
 {
-    /* FIXME: we probably need some item free hooked into the lists 
-     * ignore this for a while. 
+    /* FIXME: we probably need some item free hooked into the lists
+     * ignore this for a while.
      */
     zlist_destroy (&(ctx->p_queue));
     zlist_destroy (&(ctx->r_queue));
     zlist_destroy (&(ctx->c_queue));
-    rdllib_close (ctx->rctx.rdl_lib);
     dlclose (ctx->sops.dso);
 }
 
-<<<<<<< HEAD
-/****************************************************************
- *
- *                 STATIC DATA
- *
- ****************************************************************/
-static zlist_t *p_queue = NULL;
-static zlist_t *r_queue = NULL;
-static zlist_t *ev_queue = NULL;
-static flux_t h = NULL;
-static resources_t resrcs = NULL;
-
-static resrc_tree_list_t (*find_resources) (flux_t h, resources_t resrcs,
-                                            resrc_reqst_t resrc_reqst);
-
-static resrc_tree_list_t (*select_resources) (flux_t h,
-                                              resrc_tree_list_t resrc_trees,
-                                              resrc_reqst_t resrc_reqst);
-
-static struct stab_struct jobstate_tab[] = {
-    { j_null,      "null" },
-    { j_reserved,  "reserved" },
-    { j_submitted, "submitted" },
-    { j_unsched,   "unsched" },
-    { j_pending,   "pending" },
-    { j_runrequest,"runrequest" },
-    { j_allocated, "allocated" },
-    { j_starting,  "starting" },
-    { j_running,   "running" },
-    { j_cancelled, "cancelled" },
-    { j_complete,  "complete" },
-    { j_reaped,    "reaped" },
-    { -1, NULL },
-};
-
-/****************************************************************
- *
- *         Resource Description Library Setup
- *
- ****************************************************************/
-
-static int
-signal_event ( )
-{
-    int rc = 0;
-    zmsg_t *zmsg = NULL;
-
-    if (!(zmsg = flux_event_encode ("sched.event", NULL))
-        || flux_event_send (h, &zmsg) < 0) {
-        flux_log (h, LOG_ERR, "%s: error sending event: %s",
-                  __FUNCTION__, strerror (errno));
-        rc = -1;
-    }
-
-    zmsg_destroy (&zmsg);
-=======
 static ssrvctx_t *getctx (flux_t h)
 {
     ssrvctx_t *ctx = (ssrvctx_t *)flux_aux_get (h, "schedsrv");
@@ -193,24 +120,14 @@
             oom ();
         if (!(ctx->c_queue = zlist_new ()))
             oom ();
-        ctx->rctx.rdl_lib = NULL;
+        ctx->rctx.root_resrcs = NULL;
         ctx->rctx.root_uri = NULL;
-        ctx->rctx.root_rdl = NULL;
         ctx->sops.dso = NULL;
         ctx->sops.find_resources = NULL;
         ctx->sops.select_resources = NULL;
-        ctx->sops.release_resources = NULL;
         flux_aux_set (h, "schedsrv", ctx, (FluxFreeFn)freectx);
     }
     return ctx;
-}
-
-static void f_err (flux_t h, const char *msg, ...)
-{
-    va_list ap;
-    va_start (ap, msg);
-    flux_vlog (h, LOG_ERR, msg, ap);
-    va_end (ap);
 }
 
 static inline void get_jobid (JSON jcb, int64_t *jid)
@@ -229,8 +146,8 @@
 static inline int fill_resource_req (flux_t h, flux_lwj_t *j)
 {
     int rc = -1;
-    int64_t nn = 0; 
-    int64_t nc = 0; 
+    int64_t nn = 0;
+    int64_t nc = 0;
     JSON jcb = NULL;
     JSON o = NULL;
 
@@ -241,14 +158,14 @@
         flux_log (h, LOG_ERR, "error in jsc_query_job.");
         goto done;
     }
-    if (!Jget_obj (jcb, JSC_RDESC, &o)) goto done; 
+    if (!Jget_obj (jcb, JSC_RDESC, &o)) goto done;
     if (!Jget_int64 (o, JSC_RDESC_NNODES, &nn)) goto done;
     if (!Jget_int64 (o, JSC_RDESC_NTASKS, &nc)) goto done;
     j->req->nnodes = (uint64_t) nn;
     j->req->ncores = (uint32_t) nc;
     rc = 0;
 done:
-    if (jcb) 
+    if (jcb)
         Jput (jcb);
     return rc;
 }
@@ -264,7 +181,6 @@
     json_object_object_add (jcb, JSC_STATE_PAIR, o);
     rc = jsc_update_jcb (h, jid, JSC_STATE_PAIR, jcb);
     Jput (jcb);
->>>>>>> 4d986afa
     return rc;
 }
 
@@ -277,12 +193,12 @@
 
 static bool inline is_node (const char *t)
 {
-    return (strcmp (t, "node") == 0)? true: false; 
+    return (strcmp (t, "node") == 0)? true: false;
 }
 
 static bool inline is_core (const char *t)
 {
-    return (strcmp (t, "core") == 0)? true: false; 
+    return (strcmp (t, "core") == 0)? true: false;
 }
 
 static int append_to_pqueue (ssrvctx_t *ctx, JSON jcb)
@@ -306,18 +222,13 @@
     return rc;
 }
 
-<<<<<<< HEAD
-    j = zlist_next (r_queue);
-    while (j) {
-=======
 static flux_lwj_t *q_find_job (ssrvctx_t *ctx, int64_t id)
 {
     flux_lwj_t *j = NULL;
-    /* NOTE: performance issue when we have 
+    /* NOTE: performance issue when we have
      * large numbers of jobs in the system?
      */
     for (j = zlist_first (ctx->p_queue); j; j = zlist_next (ctx->p_queue))
->>>>>>> 4d986afa
         if (j->lwj_id == id)
             return j;
     for (j = zlist_first (ctx->r_queue); j; j = zlist_next (ctx->r_queue))
@@ -344,7 +255,8 @@
     return zlist_append (ctx->c_queue, j);
 }
 
-static flux_lwj_t *fetch_job_and_event (ssrvctx_t *ctx, JSON jcb, job_state_t *ns)
+static flux_lwj_t *fetch_job_and_event (ssrvctx_t *ctx, JSON jcb,
+                                        job_state_t *ns)
 {
     int64_t jid = -1, os64 = 0, ns64 = 0;
     get_jobid (jcb, &jid);
@@ -353,19 +265,6 @@
     return q_find_job (ctx, jid);
 }
 
-#if 0
-static char *ctime_iso8601_now (char *buf, size_t sz)
-{
-    struct tm tm;
-    time_t now = time (NULL);
-    memset (buf, 0, sz);
-    if (!localtime_r (&now, &tm))
-        err_exit ("localtime");
-    strftime (buf, sz, "%FT%T", &tm);
-    return buf;
-}
-#endif
-
 
 /******************************************************************************
  *                                                                            *
@@ -375,7 +274,7 @@
 
 static int resolve_functions (ssrvctx_t *ctx)
 {
-    int rc = -1; 
+    int rc = -1;
 
     ctx->sops.find_resources = dlsym (ctx->sops.dso, "find_resources");
     if (!(ctx->sops.find_resources) || !(*(ctx->sops.find_resources))) {
@@ -384,12 +283,8 @@
     }
     ctx->sops.select_resources = dlsym (ctx->sops.dso, "select_resources");
     if (!(ctx->sops.select_resources) || !(*(ctx->sops.select_resources))) {
-        flux_log (ctx->h, LOG_ERR, "can't load select_resources: %s", dlerror ());
-        goto done;
-    }
-    ctx->sops.release_resources = dlsym (ctx->sops.dso, "release_resources");
-    if (!(ctx->sops.release_resources) || !(*(ctx->sops.release_resources))) {
-        flux_log (ctx->h, LOG_ERR, "can't load release_resources: %s", dlerror ());
+        flux_log (ctx->h, LOG_ERR, "can't load select_resources: %s",
+                  dlerror ());
         goto done;
     }
     rc = 0;
@@ -423,17 +318,9 @@
     rc = resolve_functions (ctx);
 
 done:
-    return rc; 
-}
-
-<<<<<<< HEAD
-/*
- * Update the job's kvs entry for state and mark the time.
- * Intended to be part of a series of changes, so the caller must
- * invoke the kvs_commit at some future point.
- */
-int update_job_state (flux_lwj_t *job, lwj_event_e e)
-=======
+    return rc;
+}
+
 
 /******************************************************************************
  *                                                                            *
@@ -445,152 +332,33 @@
 {
     flux_log (h, LOG_DEBUG, "LUA_PATH %s", getenv ("LUA_PATH"));
     flux_log (h, LOG_DEBUG, "LUA_CPATH %s", getenv ("LUA_CPATH"));
-    rdllib_set_default_errf (h, (rdl_err_f)(&f_err));
 }
 
 static int load_rdl (ssrvctx_t *ctx, zhash_t *args)
->>>>>>> 4d986afa
-{
-    int rc = -1;
-<<<<<<< HEAD
-    const char *state;
-
-    ctime_iso8601_now (buf, sizeof (buf));
-
-    state = stab_rlookup (jobstate_tab, e);
-    if (!strcmp (state, "unknown")) {
-        flux_log (h, LOG_ERR, "%s: unknown job state %d", __FUNCTION__, e);
-    } else if (asprintf (&key, "lwj.%ld.state", job->lwj_id) < 0) {
-        flux_log (h, LOG_ERR, "%s: key create failed", __FUNCTION__);
-    } else if (kvs_put_string (h, key, state) < 0) {
-        flux_log (h, LOG_ERR, "%s: %ld state update failed: %s", __FUNCTION__,
-                  job->lwj_id, strerror (errno));
-    } else if (asprintf (&key2, "lwj.%ld.%s-time", job->lwj_id, state) < 0) {
-        flux_log (h, LOG_ERR, "%s: key2 create failed", __FUNCTION__);
-    } else if (kvs_put_string (h, key2, buf) < 0) {
-        flux_log (h, LOG_ERR, "%s: %ld %s-time failed: %s", __FUNCTION__,
-                  job->lwj_id, state, strerror (errno));
-    } else {
-        rc = 0;
-        flux_log (h, LOG_DEBUG, "updating job %ld state to %s",
-                  job->lwj_id, state);
-    }
-
-    free (key);
-    free (key2);
-=======
+{
+    int rc = -1;
     const char *path = NULL;
->>>>>>> 4d986afa
 
     setup_rdl_lua (ctx->h);
     if (!(path = zhash_lookup (args, "rdl-conf"))) {
         flux_log (ctx->h, LOG_ERR, "rdl-conf argument is not set");
         goto done;
     }
-    if (!(ctx->rctx.rdl_lib = rdllib_open ()) 
-        || !(ctx->rctx.root_rdl = rdl_loadfile (ctx->rctx.rdl_lib, path))) {
-        flux_log (ctx->h, LOG_ERR, "can't load from %s: %s", path, strerror (errno));
-        goto done;
-    }
     if (!(ctx->rctx.root_uri = zhash_lookup (args, "rdl-resource"))) {
         flux_log (ctx->h, LOG_INFO, "using default rdl resource");
         ctx->rctx.root_uri = "default";
     }
-    if (!rdl_resource_get (ctx->rctx.root_rdl, ctx->rctx.root_uri)) {
-        flux_log (ctx->h, LOG_ERR, "can't get %s: %s", 
-            ctx->rctx.root_uri, strerror (errno));
-        goto done;
-    }
+
+    if (!(ctx->rctx.root_resrcs = resrc_generate_resources (path,
+                                                            ctx->rctx.root_uri)))
+        goto done;
+
     flux_log (ctx->h, LOG_DEBUG, "rdl successfully loaded");
     rc = 0;
 done:
     return rc;
 }
 
-<<<<<<< HEAD
-int update_job_resources (flux_lwj_t *job, resrc_tree_list_t resrc_trees)
-{
-    char *key = NULL;
-    JSON o;
-    int rc = -1;
-
-    o = Jnew ();
-    if ((rc = resrc_tree_list_serialize (o, resrc_trees))) {
-        flux_log (h, LOG_ERR, "%s: failed to serialize job %ld resources: %s",
-                  __FUNCTION__, job->lwj_id, strerror (errno));
-    } else if (asprintf (&key, "lwj.%ld.resrcs", job->lwj_id) < 0) {
-        flux_log (h, LOG_ERR, "%s: key create failed", __FUNCTION__);
-    } else if (kvs_put (h, key, o) < 0) {
-        flux_log (h, LOG_ERR, "%s: %ld commit failed: %s", __FUNCTION__,
-                  job->lwj_id, strerror (errno));
-    } else {
-        job->resrc_trees = resrc_trees;
-        Jput (o);
-        free (key);
-        rc = 0;
-    }
-
-    /*
-     * At this point, the scheduler's work is done for this job.  It
-     * has allocated resources to the job and saved the job record.
-     * The following is an interim solution to assign tasks to each
-     * rank.  Eventually the launch facility will take on this
-     * responsibility and map the tasks to resources.  When that
-     * happens, the following clause can be removed
-     */
-    if (!rc) {
-        uint64_t coresthisnode;
-        uint64_t i;
-        uint64_t ncores = job->req->ncores;
-        uint64_t nnodes = job->req->nnodes;
-        uint64_t corespernode = job->req->corespernode;
-
-        rc = -1;
-        for (i = 0; i < nnodes; i++) {
-            coresthisnode = MIN (ncores, corespernode);
-            if (asprintf (&key, "lwj.%ld.rank.%ld.cores", job->lwj_id, i) < 0) {
-                flux_log (h, LOG_ERR, "%s: key create failed", __FUNCTION__);
-                goto ret;
-            } else if (kvs_put_int64 (h, key, coresthisnode) < 0) {
-                flux_log (h, LOG_ERR, "%s: %ld node failed: %s", __FUNCTION__,
-                          job->lwj_id, strerror (errno));
-                goto ret;
-            }
-            free (key);
-            ncores -= coresthisnode;
-        }
-        rc = 0;
-    }
-ret:
-    return rc;
-}
-
-/* XXX: Unused function set_event() commented out to avoid compile-time
- *      errors with -Wunused-function
- */
-#if 0
-static inline void
-set_event (flux_event_t *e,
-           event_class_e c, int ei, flux_lwj_t *j)
-{
-    e->t = c;
-    e->lwj = j;
-    switch (c) {
-    case lwj_event:
-        e->ev.je = (lwj_event_e) ei;
-        break;
-    case res_event:
-        e->ev.re = (res_event_e) ei;
-        break;
-    default:
-        flux_log (h, LOG_ERR, "%s: unknown event class", __FUNCTION__);
-        break;
-    }
-    return;
-}
-#endif
-=======
->>>>>>> 4d986afa
 
 /******************************************************************************
  *                                                                            *
@@ -601,39 +369,37 @@
 /*
  * Register events, some of which CAN triger a scheduling loop iteration.
  * Currently,
- *    -  Resource event: invoke the schedule loop; 
+ *    -  Resource event: invoke the schedule loop;
  *    -  Timer event: invoke the schedule loop;
- *    -  Job event (JSC notification): triggers actions based on FSM 
+ *    -  Job event (JSC notification): triggers actions based on FSM
  *          and some state changes trigger the schedule loop.
  */
-static int inline reg_events (ssrvctx_t *ctx) 
+static int inline reg_events (ssrvctx_t *ctx)
 {
     int rc = 0;
     flux_t h = ctx->h;
 
+    if (flux_event_subscribe (h, "sched.res.event") < 0) {
+        flux_log (h, LOG_ERR, "subscribing to event: %s", strerror (errno));
+        rc = -1;
+        goto done;
+    }
     if (flux_msghandler_add (h, FLUX_MSGTYPE_EVENT, "sched.res.event",
                              res_event_cb, (void *)h) < 0) {
-        flux_log (h, LOG_ERR, 
+        flux_log (h, LOG_ERR,
                   "error registering resource event handler: %s",
                   strerror (errno));
         rc = -1;
         goto done;
     }
-<<<<<<< HEAD
-
-    kcopy = xstrdup (k);
-    lwj = strtok (kcopy, ".");
-    if (strncmp(lwj, "lwj", 3) != 0) {
-=======
-    /* TODO: we need a way to manage environment variables or 
-       configrations 
-     */
-#if ENABLE_TIMER_EVENT 
+    /* TODO: we need a way to manage environment variables or
+       configrations
+    */
+#if ENABLE_TIMER_EVENT
     if (flux_tmouthandler_add (h, 30000, false, timer_event_cb, (void *)h) < 0) {
         flux_log (h, LOG_ERR,
                   "error registering timer event CB: %s",
                   strerror (errno));
->>>>>>> 4d986afa
         rc = -1;
         goto done;
     }
@@ -653,96 +419,30 @@
  *                                                                              *
  *            Task Program Execution Service Request (RFC 8)                    *
  *                                                                              *
- ********************************************************************************/
-
-<<<<<<< HEAD
-    if (asprintf (&key, "lwj.%ld.state", j->lwj_id) < 0) {
-        flux_log (h, LOG_ERR, "%s: state key create failed", __FUNCTION__);
-        goto ret;
-    } else if (kvs_get_string (h, key, &state) < 0) {
-        flux_log (h, LOG_ERR, "%s: %s: %s", __FUNCTION__, key, strerror (errno));
-        goto ret;
-    } else {
-        j->state = stab_lookup (jobstate_tab, state);
-        flux_log (h, LOG_DEBUG, "%s: got %s: %s", __FUNCTION__, key, state);
-        free(key);
-        free(state);
-    }
-
-    if (asprintf (&key, "lwj.%ld.nnodes", j->lwj_id) < 0) {
-        flux_log (h, LOG_ERR, "%s: nnodes key create failed", __FUNCTION__);
-        goto ret;
-    } else if (kvs_get_int64 (h, key, &reqnodes) < 0) {
-        flux_log (h, LOG_ERR, "%s: get %s: %s", __FUNCTION__,
-                  key, strerror (errno));
-        goto ret;
-    } else {
-        j->req->nnodes = reqnodes;
-        flux_log (h, LOG_DEBUG, "%s: got %s: %ld", __FUNCTION__, key, reqnodes);
-        free(key);
-    }
-
-    if (asprintf (&key, "lwj.%ld.ntasks", j->lwj_id) < 0) {
-        flux_log (h, LOG_ERR, "%s: ntasks key create failed", __FUNCTION__);
-        goto ret;
-    } else if (kvs_get_int64 (h, key, &reqtasks) < 0) {
-        flux_log (h, LOG_ERR, "%s: get %s: %s", __FUNCTION__,
-                  key, strerror (errno));
-        goto ret;
-    } else {
-        /* Assuming a 1:1 relationship right now between cores and tasks */
-        j->req->ncores = reqtasks;
-        flux_log (h, LOG_DEBUG, "%s: got %s: %ld", __FUNCTION__, key, reqtasks);
-        free(key);
-        j->resrc_trees = NULL;
-        j->reserve = false;    /* for now */
-        rc = 0;
-=======
+ *******************************************************************************/
+
 static void inline build_contain_1node_req (int64_t nc, JSON rarr)
 {
     JSON e = Jnew ();
     JSON o = Jnew ();
-    Jadd_int64 (o, JSC_RDL_ALLOC_CONTAINED_NCORES, nc); 
+    Jadd_int64 (o, JSC_RDL_ALLOC_CONTAINED_NCORES, nc);
     json_object_object_add (e, JSC_RDL_ALLOC_CONTAINED, o);
     json_object_array_add (rarr, e);
 }
 
 /*
  * Because the job's rdl should only contain what's allocated to the job,
- * this traverse the entire tree post-order walk 
+ * this traverse the entire tree post-order walk
  */
-static int build_contain_req (flux_t h, int64_t j, struct resource *jr, JSON rarr)
+static int build_contain_req (flux_t h, flux_lwj_t *job, JSON rarr)
 {
     int rc = 0;
-    const char *type = NULL;
-    json_object *o = NULL;
-    struct resource *c = NULL;
-
-    if (!jr) return -1;
-    if (!(o = rdl_resource_json (jr))) return -1;
-    if (!Jget_str (o, "type", &type)) return -1;
-
-    if (is_node (type)) {
-        /* base case -- node */
-        int64_t ncores;
-        if (!(o = rdl_resource_aggregate_json (jr))) {
-            rc = -1;
-            goto done;
-        }
-        if (!Jget_int64 (o, "core", &ncores)) return -1;
-        build_contain_1node_req (ncores, rarr); 
-    } else {
-        /* recurse -- post-order walk until reaching to the node level */
-        while ((rc == 0) && (c = rdl_resource_next_child (jr))) {
-            rc = build_contain_req (h, j, c, rarr); 
-            /* FIXME: does c really need to be destroyed? */
-            rdl_resource_destroy (c); 
-        }
->>>>>>> 4d986afa
-    }
-done:
-    if (o) 
-        Jput (o);
+    int64_t n;
+
+    for (n = 0; n < job->req->nnodes; n++) {
+        build_contain_1node_req (job->req->corespernode, rarr);
+    }
+
     return rc;
 }
 
@@ -751,54 +451,36 @@
  * Once the job gets allocated to its own copy of rdl, this
  *    1) serializes the rdl and sends it to TP exec service
  *    2) builds JSC_RDL_ALLOC JCB and sends it to TP exec service
- *    3) sends JCB state update with J_ALLOCATE 
+ *    3) sends JCB state update with J_ALLOCATE
  */
 static int req_tpexec_allocate (ssrvctx_t *ctx, flux_lwj_t *job)
 {
-<<<<<<< HEAD
-    flux_event_t *ev
-        = (flux_event_t *) xzmalloc (sizeof (flux_event_t));
-    ev->t = lwj_event;
-    ev->ev.je = e;
-    ev->lwj = j;
-
-    if (zlist_append (ev_queue, ev) == -1) {
-        flux_log (h, LOG_ERR, "%s: enqueuing an event failed", __FUNCTION__);
-        goto ret;
-    }
-    if (signal_event () == -1) {
-        flux_log (h, LOG_ERR, "%s: job event signal failed", __FUNCTION__);
-        goto ret;
-=======
     int rc = -1;
     flux_t h = ctx->h;
-    char *rdlstr = NULL; 
-    struct resource *jr = NULL;
-    JSON jcb = Jnew (); 
+    JSON jcb = Jnew ();
     JSON arr = Jnew_ar ();
-
-    /* NOTE: move the logic from allocate_resources in plugin to here */
-    /* struct resource *jr = rdl_resource_get (job->rdl, uri) */
-    if (!(rdlstr = rdl_serialize (job->rdl))) {
-        flux_log (h, LOG_ERR, "%ld rdl_serialize failed: %s",
+    JSON ro = Jnew ();
+
+    if (resrc_tree_list_serialize (ro, job->resrc_trees)) {
+        flux_log (h, LOG_ERR, "%ld resource serialization failed: %s",
                   job->lwj_id, strerror (errno));
         goto done;
     }
-    /* NOTE: this will make a copy of the string */
-    Jadd_str (jcb, JSC_RDL, (const char *)rdlstr);
+    Jadd_obj (jcb, JSC_RDL, ro);
     if (jsc_update_jcb (h, job->lwj_id, JSC_RDL, jcb) != 0) {
-        flux_log (h, LOG_ERR, "error jsc udpate: %ld (%s)", job->lwj_id, 
+        flux_log (h, LOG_ERR, "error jsc udpate: %ld (%s)", job->lwj_id,
                   strerror (errno));
         goto done;
     }
-    jr = rdl_resource_get (job->rdl, ctx->rctx.root_uri);
-    if (build_contain_req (h, job->lwj_id, jr, arr) != 0) {
-        flux_log (h, LOG_ERR, "error requesting containment for job"); 
+    Jput (jcb);
+    jcb = Jnew ();
+    if (build_contain_req (h, job, arr) != 0) {
+        flux_log (h, LOG_ERR, "error requesting containment for job");
         goto done;
     }
     json_object_object_add (jcb, JSC_RDL_ALLOC, arr);
     if (jsc_update_jcb (h, job->lwj_id, JSC_RDL_ALLOC, jcb) != 0) {
-        flux_log (h, LOG_ERR, "error updating jcb"); 
+        flux_log (h, LOG_ERR, "error updating jcb");
         goto done;
     }
     Jput (arr);
@@ -806,18 +488,15 @@
         flux_log (h, LOG_ERR, "failed to update the state of job %ld",
                   job->lwj_id);
         goto done; ;
->>>>>>> 4d986afa
     }
 
 done:
-    if (jcb) 
+    if (jcb)
         Jput (jcb);
-    if (rdlstr) 
-        free (rdlstr);
-    return rc;
-}
-
-#if DYNAMIC_SCHEDULING 
+    return rc;
+}
+
+#if DYNAMIC_SCHEDULING
 static int req_tpexec_grow (flux_t h, flux_lwj_t *job)
 {
     /* TODO: NOT IMPLEMENTED */
@@ -834,14 +513,7 @@
     return SCHED_UNIMPL;
 }
 
-<<<<<<< HEAD
-/*
- * Update the job records to reflect the allocation.
- */
-static int update_job_records (flux_lwj_t *job, resrc_tree_list_t resrc_trees)
-=======
 static int req_tpexec_map (flux_t h, flux_lwj_t *job)
->>>>>>> 4d986afa
 {
     /* TODO: NOT IMPLEMENTED */
     /* This runtime grow service will grow the resource set of the job.
@@ -850,62 +522,56 @@
     */
     return SCHED_UNIMPL;
 }
-#endif 
-
-<<<<<<< HEAD
-    if (update_job_state (job, j_allocated)) {
-        flux_log (h, LOG_ERR, "%s: failed to update job %ld to %s", __FUNCTION__,
-                  job->lwj_id, stab_rlookup (jobstate_tab, j_allocated));
-    } else if (update_job_resources (job, resrc_trees)) {
-        flux_log (h, LOG_ERR, "%s: failed to save job %ld resources",
-                  __FUNCTION__, job->lwj_id);
-    } else if (kvs_commit (h) < 0) {
-        flux_log (h, LOG_ERR, "%s: kvs_commit error!", __FUNCTION__);
-    } else {
-        rc = 0;
-=======
+#endif
+
 static int req_tpexec_exec (flux_t h, flux_lwj_t *job)
 {
+    int rc = -1;
+
     if ((update_state (h, job->lwj_id, job->state, J_RUNREQUEST)) != 0) {
         flux_log (h, LOG_ERR, "failed to update the state of job %ld",
                   job->lwj_id);
-        return -1;
->>>>>>> 4d986afa
-    }
-    if (flux_event_send (h, NULL, "wrexec.run.%ld", job->lwj_id) < 0) {
-        flux_log (h, LOG_ERR, "request_run event send failed: %s",
-                  strerror (errno));
-        return -1;
-    }
-    flux_log (h, LOG_DEBUG, "job %ld runrequest", job->lwj_id);
-    return 0;
+    } else {
+        char *topic = NULL;
+        zmsg_t *zmsg = NULL;
+
+        if (asprintf (&topic, "wrexec.run.%ld", job->lwj_id) < 0) {
+            flux_log (h, LOG_ERR, "%s: topic create failed: %s",
+                      __FUNCTION__, strerror (errno));
+        } else if (!(zmsg = flux_event_encode (topic, NULL))
+                   || flux_event_send (h, &zmsg) < 0) {
+            flux_log (h, LOG_ERR, "%s: error sending event: %s",
+                      __FUNCTION__, strerror (errno));
+        } else {
+            flux_log (h, LOG_DEBUG, "job %ld runrequest", job->lwj_id);
+            zmsg_destroy (&zmsg);
+            rc = 0;
+        }
+        free (topic);
+    }
+
+    return rc;
 }
 
 static int req_tpexec_run (flux_t h, flux_lwj_t *job)
 {
-    /* TODO: wreckrun does not provide grow and map yet 
-     *   we will switch to the following sequence under the TP exec service 
-     *   that provides RFC 8. 
+    /* TODO: wreckrun does not provide grow and map yet
+     *   we will switch to the following sequence under the TP exec service
+     *   that provides RFC 8.
      *
-     *   req_tpexec_grow 
+     *   req_tpexec_grow
      *   req_tpexec_map
      *   req_tpexec_exec
      */
     return req_tpexec_exec (h, job);
-} 
+}
 
 
 /********************************************************************************
  *                                                                              *
  *           Actions on Job/Res/Timer event including Scheduling Loop           *
  *                                                                              *
- ********************************************************************************/
-
-static int inline release_resources (ssrvctx_t *ctx, flux_lwj_t *job)
-{
-    return ctx->sops.release_resources (ctx->h, ctx->rctx.root_rdl, 
-                                 ctx->rctx.root_uri, job);
-}
+ *******************************************************************************/
 
 /*
  * schedule_job() searches through all of the idle resources to
@@ -915,11 +581,11 @@
  * are found than the job requires, and if the job asks to reserve
  * resources, then those resources will be reserved.
  */
-<<<<<<< HEAD
-int schedule_job (flux_lwj_t *job)
+int schedule_job (ssrvctx_t *ctx, flux_lwj_t *job)
 {
     JSON child_core = NULL;
     JSON req_res = NULL;
+    flux_t h = ctx->h;
     int rc = -1;
     int64_t nnodes = 0;
     resrc_reqst_t resrc_reqst = NULL;
@@ -947,24 +613,30 @@
     resrc_reqst = resrc_reqst_from_json (req_res, NULL);
     Jput (req_res);
     if (!resrc_reqst)
-        goto ret;
-
-    if ((found_trees = (find_resources) (h, resrcs, resrc_reqst))) {
+        goto done;
+
+    if ((found_trees = ctx->sops.find_resources (h, ctx->rctx.root_resrcs,
+                                                 resrc_reqst))) {
         nnodes = resrc_tree_list_size (found_trees);
         flux_log (h, LOG_DEBUG, "%ld nodes found for lwj.%ld, reqrd: %ld",
                   nnodes, job->lwj_id, job->req->nnodes);
         if ((nnodes < job->req->nnodes) && !job->reserve)
-            goto ret;
-
-        if ((selected_trees = (select_resources) (h, found_trees,
-                                                  resrc_reqst))) {
+            goto done;
+
+        if ((selected_trees = ctx->sops.select_resources (h, found_trees,
+                                                          resrc_reqst))) {
             nnodes = resrc_tree_list_size (selected_trees);
             if (nnodes == job->req->nnodes) {
                 resrc_tree_list_allocate (selected_trees, job->lwj_id);
-                /* Transition the job back to submitted to prevent the
-                 * scheduler from trying to schedule it again */
-                job->state = j_submitted;
-                rc = update_job_records (job, selected_trees);
+                /* Scheduler specific job transition */
+                job->state = J_SELECTED;
+                job->resrc_trees = selected_trees;
+                if (req_tpexec_allocate (ctx, job) != 0) {
+                    flux_log (h, LOG_ERR,
+                              "failed to request allocate for job %ld",
+                              job->lwj_id);
+                    goto done;
+                }
                 flux_log (h, LOG_DEBUG,
                           "%ld nodes selected for lwj.%ld, reqrd: %ld",
                           nnodes, job->lwj_id, job->req->nnodes);
@@ -976,85 +648,31 @@
             }
         }
     }
-ret:
+    rc = 0;
+done:
     if (resrc_reqst)
         resrc_reqst_destroy (resrc_reqst);
     if (found_trees)
         resrc_tree_list_destroy (found_trees);
-=======
-static int schedule_job (ssrvctx_t *ctx, flux_lwj_t *job)
-{
-    int rc = -1;
-    flux_t h = ctx->h;
-    bool reserve = false;
-    struct rdl *rrdl = ctx->rctx.root_rdl;
-    struct rdl *frdl = NULL;            /* found rdl */
-    struct resource *fr = NULL;         /* found resource */
-    const char *ruri = ctx->rctx.root_uri;
-
-    if (!(frdl = ctx->sops.find_resources (h, rrdl,ruri,job,&reserve))) { 
-        flux_log (h, LOG_ERR, "couldn't find resources for job %ld",
-            job->lwj_id);
-        goto done;
-    }
-    if (!(fr = rdl_resource_get (frdl, ruri))) {
-        flux_log (h, LOG_ERR, "failed to get found resource for job %ld", 
-        job->lwj_id);
-        goto done;
-    }
-    if ((ctx->sops.select_resources (h, rrdl, ruri, fr, job, reserve)) != 0) {
-        flux_log (h, LOG_ERR, "failed to select resources for job %ld",
-            job->lwj_id);
-        /* Scheduler specific job transition 
-         * TODO: We will deal with revervation associated with backfill 
-         * later.
-         */
-        job->state = J_PENDING;
-        goto done;
-    }
-
-    /* Scheduler specific job transition */
-    job->state = J_SELECTED;
-    if (req_tpexec_allocate (ctx, job) != 0) {
-        flux_log (h, LOG_ERR, "failed to request allocate for job %ld",
-            job->lwj_id);
-        goto done;
-    }
-    rdl_destroy (frdl);
-    rc = 0;
->>>>>>> 4d986afa
-
-done:
-    return rc;
-}
-
-<<<<<<< HEAD
-int schedule_jobs (zlist_t *jobs)
-=======
+
+    return rc;
+}
+
 static int schedule_jobs (ssrvctx_t *ctx)
->>>>>>> 4d986afa
 {
     int rc = 0;
-<<<<<<< HEAD
-
-    job = (flux_lwj_t*)zlist_first (jobs);
-    while (!rc && job) {
-        if (job->state == j_unsched) {
-            rc = schedule_job (job);
-=======
     flux_lwj_t *job = NULL;
-    /* TODO: 1. we might need to invoke prioritize_qeueu here 
-       or making this as a continous operation by another thread 
+    /* TODO: 1. we might need to invoke prioritize_qeueu here
+       or making this as a continous operation by another thread
        or comms module.
        2. when dynamic scheduling is supported, the loop
-       should traverse through running job queue as well. 
-     */
+       should traverse through running job queue as well.
+    */
     zlist_t *jobs = ctx->p_queue;
     job = zlist_first (jobs);
     while (!rc && job) {
         if (job->state == J_SCHEDREQ) {
             rc = schedule_job (ctx, job);
->>>>>>> 4d986afa
         }
         job = (flux_lwj_t*)zlist_next (jobs);
     }
@@ -1069,330 +687,100 @@
  *                                                                              *
  ********************************************************************************/
 
-#define VERIFY(rc) if (!(rc)) {goto bad_transition;}  
+#define VERIFY(rc) if (!(rc)) {goto bad_transition;}
 static inline bool trans (job_state_t ex, job_state_t n, job_state_t *o)
 {
-<<<<<<< HEAD
-    int rc = -1;
-    zmsg_t *zmsg = NULL;
-
-    if (update_job_state (job, j_runrequest) < 0) {
-        flux_log (h, LOG_ERR, "%s: failed to update job %ld to %s", __FUNCTION__,
-                  job->lwj_id, stab_rlookup (jobstate_tab, j_runrequest));
-    } else if (kvs_commit (h) < 0) {
-        flux_log (h, LOG_ERR, "%s: kvs_commit error!", __FUNCTION__);
-    } else {
-        char *topic;
-
-        if (asprintf (&topic, "wrexec.run.%ld", job->lwj_id) < 0) {
-            flux_log (h, LOG_ERR, "%s: topic create failed: %s",
-                      __FUNCTION__, strerror (errno));
-        } else if (!(zmsg = flux_event_encode (topic, NULL))
-                   || flux_event_send (h, &zmsg) < 0) {
-            flux_log (h, LOG_ERR, "%s: error sending event: %s",
-                      __FUNCTION__, strerror (errno));
-        } else {
-            flux_log (h, LOG_DEBUG, "job %ld runrequest", job->lwj_id);
-            rc = 0;
-        }
-        free (topic);
-    }
-
-    zmsg_destroy (&zmsg);
-    return rc;
-}
-
-
-static int
-issue_res_event (flux_lwj_t *lwj)
-{
-    int rc = 0;
-    flux_event_t *newev
-        = (flux_event_t *) xzmalloc (sizeof (flux_event_t));
-
-    // TODO: how to update the status of each entry as "free"
-    // then destroy zlist_t without having to destroy
-    // the elements
-    // release lwj->resource
-
-    newev->t = res_event;
-    newev->ev.re = r_released;
-    newev->lwj = lwj;
-
-    if (zlist_append (ev_queue, newev) == -1) {
-        flux_log (h, LOG_ERR, "%s: enqueuing an event failed", __FUNCTION__);
-        rc = -1;
-        goto ret;
-    }
-    if (signal_event () == -1) {
-        flux_log (h, LOG_ERR, "%s: resource event signal failed", __FUNCTION__);
-        rc = -1;
-        goto ret;
-    }
-
-ret:
-    return rc;
-=======
     if (ex == n) {
         *o = n;
         return true;
     }
     return false;
->>>>>>> 4d986afa
-}
-        
-/* 
+}
+
+/*
  * Following is a state machine. action is invoked when an external job
  * state event is delivered. But in action, certain events are also generated,
- * some events are realized by falling through some of the case statements. 
+ * some events are realized by falling through some of the case statements.
  */
-
 static int action (ssrvctx_t *ctx, flux_lwj_t *job, job_state_t newstate)
 {
     flux_t h = ctx->h;
     job_state_t oldstate = job->state;
 
-<<<<<<< HEAD
-static int
-action_j_event (flux_event_t *e)
-{
-    int rc = 0;
-    /* e->lwj->state is the current state
-     * e->ev.je      is the new state
-     */
-    flux_log (h, LOG_DEBUG, "attempting job %ld state change from %s to %s",
-              e->lwj->lwj_id, stab_rlookup (jobstate_tab, e->lwj->state),
-              stab_rlookup (jobstate_tab, e->ev.je));
-=======
     flux_log (h, LOG_DEBUG, "attempting job %ld state change from %s to %s",
               job->lwj_id, jsc_job_num2state (oldstate),
               jsc_job_num2state (newstate));
->>>>>>> 4d986afa
 
     switch (oldstate) {
-        case J_NULL: 
-            VERIFY (trans (J_NULL, newstate, &(job->state))
-                    || trans (J_RESERVED, newstate, &(job->state))); 
-            break;
-        case J_RESERVED:
-            VERIFY (trans (J_SUBMITTED, newstate, &(job->state)));
-            fill_resource_req (h, job);
-            /* fall through for implicit event generation */
-        case J_SUBMITTED: 
-            VERIFY (trans (J_PENDING, J_PENDING, &(job->state)));
-            /* fall through for implicit event generation */
-        case J_PENDING: 
-            VERIFY (trans (J_SCHEDREQ, J_SCHEDREQ, &(job->state)));
-            schedule_jobs (ctx); /* includes request allocate if successful */
-            break;
-        case J_SCHEDREQ:
-            /* A schedule reqeusted should not get an event. */ 
-            /* SCHEDREQ -> SELECTED happens implicitly within schedule jobs */
-            VERIFY (false);
-            break;
-        case J_SELECTED: 
-            VERIFY (trans (J_ALLOCATED, newstate, &(job->state)));
-            req_tpexec_run (h, job);
-            break;
-        case J_ALLOCATED:
-            VERIFY (trans (J_RUNREQUEST, newstate, &(job->state)));
-            break;
-        case J_RUNREQUEST:
-            VERIFY (trans (J_STARTING, newstate, &(job->state)));
-            break;
-        case J_STARTING:
-            VERIFY (trans (J_RUNNING, newstate, &(job->state)));
-            q_move_to_rqueue (ctx, job);
-            break;
-        case J_RUNNING:
-            VERIFY (trans (J_COMPLETE, newstate, &(job->state))
-                    || trans (J_CANCELLED, newstate, &(job->state)))
-            q_move_to_cqueue (ctx, job); 
-            if ((release_resources (ctx, job) == 0))  
-                flux_event_send (h, NULL, "sched.res.event");
-            break;
-        case J_CANCELLED:
-            VERIFY (trans (J_REAPED, newstate, &(job->state)));
-            zlist_remove (ctx->c_queue, job);
-            if (job->req)
-                free (job->req);
-            free (job);
-            break;
-        case J_COMPLETE:
-            VERIFY (trans (J_REAPED, newstate, &(job->state)));
-            zlist_remove (ctx->c_queue, job);
-            if (job->req)
-                free (job->req);
-            free (job);
-            break;
-        case J_REAPED:
-        default:
-            VERIFY (false); 
-            break;
-<<<<<<< HEAD
+    case J_NULL:
+        VERIFY (trans (J_NULL, newstate, &(job->state))
+                || trans (J_RESERVED, newstate, &(job->state)));
+        break;
+    case J_RESERVED:
+        VERIFY (trans (J_SUBMITTED, newstate, &(job->state)));
+        fill_resource_req (h, job);
+        /* fall through for implicit event generation */
+    case J_SUBMITTED:
+        VERIFY (trans (J_PENDING, J_PENDING, &(job->state)));
+        /* fall through for implicit event generation */
+    case J_PENDING:
+        VERIFY (trans (J_SCHEDREQ, J_SCHEDREQ, &(job->state)));
+        schedule_jobs (ctx); /* includes request allocate if successful */
+        break;
+    case J_SCHEDREQ:
+        /* A schedule reqeusted should not get an event. */
+        /* SCHEDREQ -> SELECTED happens implicitly within schedule jobs */
+        VERIFY (false);
+        break;
+    case J_SELECTED:
+        VERIFY (trans (J_ALLOCATED, newstate, &(job->state)));
+        req_tpexec_run (h, job);
+        break;
+    case J_ALLOCATED:
+        VERIFY (trans (J_RUNREQUEST, newstate, &(job->state)));
+        break;
+    case J_RUNREQUEST:
+        VERIFY (trans (J_STARTING, newstate, &(job->state)));
+        break;
+    case J_STARTING:
+        VERIFY (trans (J_RUNNING, newstate, &(job->state)));
+        q_move_to_rqueue (ctx, job);
+        break;
+    case J_RUNNING:
+        VERIFY (trans (J_COMPLETE, newstate, &(job->state))
+                || trans (J_CANCELLED, newstate, &(job->state)));
+        q_move_to_cqueue (ctx, job);
+        if ((resrc_tree_list_release (job->resrc_trees, job->lwj_id))) {
+            flux_log (h, LOG_ERR, "%s: failed to release resources for job %ld",
+                      __FUNCTION__, job->lwj_id);
+        } else {
+            zmsg_t *zmsg = flux_event_encode ("sched.res.event", NULL);
+
+            if (!zmsg || flux_event_send (h, &zmsg) < 0) {
+                flux_log (h, LOG_ERR, "%s: error sending event: %s",
+                          __FUNCTION__, strerror (errno));
+            } else
+                zmsg_destroy (&zmsg);
         }
-        /* deliberate fall-through */
-    case j_reserved:
-        if (e->ev.je != j_submitted) {
-            goto bad_transition;
-        }
-        extract_lwjinfo (e->lwj);
-        if (e->lwj->state != j_submitted) {
-            flux_log (h, LOG_ERR, "%s: job %ld read state mismatch ",
-                      __FUNCTION__, e->lwj->lwj_id);
-            goto bad_transition;
-        }
-        /* Transition the job temporarily to unscheduled to flag it as
-         * a candidate to be scheduled */
-        flux_log (h, LOG_DEBUG, "setting %ld to unscheduled state",
-                  e->lwj->lwj_id);
-        e->lwj->state = j_unsched;
-        schedule_jobs (p_queue);
-        break;
-
-    case j_submitted:
-        if (e->ev.je != j_allocated) {
-            goto bad_transition;
-        }
-        e->lwj->state = j_allocated;
-        request_run(e->lwj);
-        break;
-
-    case j_unsched:
-        /* TODO */
-        goto bad_transition;
-        break;
-
-    case j_pending:
-        /* TODO */
-        goto bad_transition;
-        break;
-
-    case j_allocated:
-        if (e->ev.je != j_runrequest) {
-            goto bad_transition;
-        }
-        e->lwj->state = j_runrequest;
-        break;
-
-    case j_runrequest:
-        if (e->ev.je != j_starting) {
-            goto bad_transition;
-        }
-        e->lwj->state = j_starting;
-        break;
-
-    case j_starting:
-        if (e->ev.je != j_running) {
-            goto bad_transition;
-        }
-        e->lwj->state = j_running;
-        move_to_r_queue (e->lwj);
-        break;
-
-    case j_running:
-        if (e->ev.je != j_complete) {
-            goto bad_transition;
-        }
-        /* TODO move this to j_complete case once reaped is implemented */
-        if ((rc = resrc_tree_list_release (e->lwj->resrc_trees,
-                                           e->lwj->lwj_id))) {
-            flux_log (h, LOG_ERR, "%s: failed to release resources for job %ld",
-                      __FUNCTION__, e->lwj->lwj_id);
-        }
-        issue_res_event (e->lwj);
-        zlist_remove (r_queue, e->lwj);
-        break;
-
-    case j_cancelled:
-        /* TODO */
-        goto bad_transition;
-        break;
-
-    case j_complete:
-        if (e->ev.je != j_reaped) {
-            goto bad_transition;
-        }
-//        zlist_remove (r_queue, e->lwj);
-        break;
-
-    case j_reaped:
-        if (e->ev.je != j_complete) {
-            goto bad_transition;
-        }
-        e->lwj->state = j_reaped;
-        break;
-
+        break;
+    case J_CANCELLED:
+        VERIFY (trans (J_REAPED, newstate, &(job->state)));
+        zlist_remove (ctx->c_queue, job);
+        if (job->req)
+            free (job->req);
+        free (job);
+        break;
+    case J_COMPLETE:
+        VERIFY (trans (J_REAPED, newstate, &(job->state)));
+        zlist_remove (ctx->c_queue, job);
+        if (job->req)
+            free (job->req);
+        free (job);
+        break;
+    case J_REAPED:
     default:
-        flux_log (h, LOG_ERR, "%s: job %ld unknown state %d", __FUNCTION__,
-                  e->lwj->lwj_id, e->lwj->state);
-        break;
-    }
-
-    return rc;
-
-bad_transition:
-    flux_log (h, LOG_ERR, "%s: job %ld bad state transition from %s to %s",
-              __FUNCTION__, e->lwj->lwj_id, stab_rlookup (jobstate_tab,
-                                                          e->lwj->state),
-              stab_rlookup (jobstate_tab, e->ev.je));
-    return -1;
-}
-
-
-static int
-action_r_event (flux_event_t *e)
-{
-    int rc = -1;
-
-    if ((e->ev.re == r_released) || (e->ev.re == r_attempt)) {
-        rc = schedule_jobs (p_queue);
-    }
-
-    return rc;
-}
-
-
-static int
-action (flux_event_t *e)
-{
-    int rc = 0;
-
-    switch (e->t) {
-    case lwj_event:
-        rc = action_j_event (e);
-        break;
-
-    case res_event:
-        rc = action_r_event (e);
-        break;
-
-    default:
-        flux_log (h, LOG_ERR, "%s: unknown event type", __FUNCTION__);
-        break;
-    }
-
-    return rc;
-}
-
-
-/****************************************************************
- *
- *         Abstractions for KVS Callback Registeration
- *
- ****************************************************************/
-
-static int
-reg_newlwj_hdlr (KVSSetInt64F *func)
-{
-    if (kvs_watch_int64 (h,"lwj.next-id", func, (void *) h) < 0) {
-        flux_log (h, LOG_ERR, "%s: watch lwj.next-id: %s", __FUNCTION__,
-                  strerror (errno));
-        return -1;
-    }
-    flux_log (h, LOG_DEBUG, "registered lwj creation callback");
-
-=======
+        VERIFY (false);
+        break;
     }
     return 0;
 
@@ -1403,83 +791,24 @@
     return -1;
 }
 
-/* TODO: we probably need to abstract out resource status & control  API 
- * For now, the only resource event is raised when a job releases its 
- * RDL allocation.   
- */ 
+/* TODO: we probably need to abstract out resource status & control  API
+ * For now, the only resource event is raised when a job releases its
+ * RDL allocation.
+ */
 static int res_event_cb (flux_t h, int t, zmsg_t **zmsg, void *arg)
 {
     schedule_jobs (getctx ((flux_t)arg));
->>>>>>> 4d986afa
     return 0;
 }
 
 #if ENABLE_TIMER_EVENT
 static int timer_event_cb (flux_t h, void *arg)
 {
-<<<<<<< HEAD
-    int rc = 0;
-    char *k = NULL;
-
-    if (asprintf (&k, "%s.state", path) < 0) {
-        flux_log (h, LOG_ERR, "%s: lwj state create failed: %s",
-                  __FUNCTION__, strerror (errno));
-    } else if (kvs_watch_string (h, k, func, (void *)h) < 0) {
-        flux_log (h, LOG_ERR, "%s: watch a lwj state in %s: %s",
-                  __FUNCTION__, k, strerror (errno));
-        rc = -1;
-        goto ret;
-    }
-    flux_log (h, LOG_DEBUG, "registered lwj %s.state change callback", path);
-
-ret:
-    free (k);
-    return rc;
-}
-
-
-/****************************************************************
- *                KVS Watch Callback Functions
- ****************************************************************/
-static int
-lwjstate_cb (const char *key, const char *val, void *arg, int errnum)
-{
-    int64_t lwj_id;
-    flux_lwj_t *j = NULL;
-    lwj_event_e e;
-
-    if (errnum > 0) {
-        /* Ignore ENOENT.  It is expected when this cb is called right
-         * after registration.
-         */
-        if (errnum != ENOENT) {
-            flux_log (h, LOG_ERR, "%s: key(%s), val(%s): %s", __FUNCTION__,
-                      key, val, strerror (errnum));
-        }
-        goto ret;
-    }
-
-    if (extract_lwjid (key, &lwj_id) == -1) {
-        flux_log (h, LOG_ERR, "%s: ill-formed key", __FUNCTION__);
-        goto ret;
-    }
-    flux_log (h, LOG_DEBUG, "%s: %ld, %s", __FUNCTION__, lwj_id, val);
-
-    j = find_lwj (lwj_id);
-    if (j) {
-        e = stab_lookup (jobstate_tab, val);
-        issue_lwj_event (e, j);
-    } else
-        flux_log (h, LOG_ERR, "%s: find_lwj %ld failed", __FUNCTION__, lwj_id);
-
-ret:
-=======
     //flux_log (h, LOG_ERR, "TIMER CALLED");
     schedule_jobs (getctx ((flux_t)arg));
->>>>>>> 4d986afa
     return 0;
 }
-#endif 
+#endif
 
 static int job_status_cb (JSON jcb, void *arg, int errnum)
 {
@@ -1488,49 +817,14 @@
     job_state_t ns = J_FOR_RENT;
 
     if (errnum > 0) {
-<<<<<<< HEAD
-        /* Ignore ENOENT.  It is expected when this cb is called right
-         * after registration.
-         */
-        if (errnum != ENOENT) {
-            flux_log (h, LOG_ERR, "%s: key(%s), val(%ld): %s", __FUNCTION__,
-                      key, val, strerror (errnum));
-            goto error;
-        }
-        goto ret;
-    } else if (val < 0) {
-        flux_log (h, LOG_ERR, "%s: key(%s), val(%ld)", __FUNCTION__, key, val);
-        goto error;
-    } else {
-        flux_log (h, LOG_DEBUG, "%s: key(%s), val(%ld)", __FUNCTION__, key, val);
-    }
-
-    if ( !(j = (flux_lwj_t *) xzmalloc (sizeof (flux_lwj_t))) ) {
-        flux_log (h, LOG_ERR, "oom");
-        goto error;
-    }
-    j->lwj_id = val - 1;
-    j->state = j_null;
-    snprintf (path, MAX_STR_LEN, "lwj.%ld", j->lwj_id);
-    if (zlist_append (p_queue, j) == -1) {
-        flux_log (h, LOG_ERR, "%s: appending a job to pending queue failed",
-                  __FUNCTION__);
-        goto error;
-    }
-    if (reg_lwj_state_hdlr (path, (KVSSetStringF *) lwjstate_cb) == -1) {
-        flux_log (h, LOG_ERR, "%s: register lwj state change callback: %s",
-                  __FUNCTION__, strerror (errno));
-        goto error;
-=======
         flux_log (ctx->h, LOG_ERR, "job_status_cb: errnum passed in");
         return -1;
     }
-    if (is_newjob (jcb)) 
+    if (is_newjob (jcb))
         append_to_pqueue (ctx, jcb);
     if ((j = fetch_job_and_event (ctx, jcb, &ns)) == NULL) {
         flux_log (ctx->h, LOG_ERR, "error fetching job and event");
         return -1;
->>>>>>> 4d986afa
     }
     Jput (jcb);
     return action (ctx, j, ns);
@@ -1540,23 +834,14 @@
 /******************************************************************************
  *                                                                            *
  *                     Scheduler Service Module Main                          *
- *                                                                            * 
+ *                                                                            *
  ******************************************************************************/
 
 int mod_main (flux_t h, zhash_t *args)
 {
-<<<<<<< HEAD
-    char *path;
-    char* resource = NULL;
-    char *schedplugin = "sched.plugin1";
-    char *searchpath = getenv ("FLUX_MODULE_PATH");
-    int rc = 0;
-    void *dso = NULL;
-=======
     int rc = -1;
     ssrvctx_t *ctx = NULL;
     char *schedplugin = "sched.plugin1";
->>>>>>> 4d986afa
 
     if (!(ctx = getctx (h))) {
         flux_log (h, LOG_ERR, "can't find or allocate the context");
@@ -1564,92 +849,9 @@
     }
     if (flux_rank (h) != 0) {
         flux_log (h, LOG_ERR, "sched module must only run on rank 0");
-<<<<<<< HEAD
-        rc = -1;
-        goto ret1;
-=======
-        goto done;
->>>>>>> 4d986afa
-    }
-
+        goto done;
+    }
     flux_log (h, LOG_INFO, "sched comms module starting");
-<<<<<<< HEAD
-
-    if (!searchpath) {
-//        searchpath = MODULE_PATH;
-        flux_log (h, LOG_ERR, "FLUX_MODULE_PATH not set");
-        rc = -1;
-        goto ret1;
-    }
-
-    if (!(path = flux_modfind (searchpath, schedplugin))) {
-        flux_log (h, LOG_ERR, "%s: not found in module search path %s",
-                  schedplugin, searchpath);
-        rc = -1;
-        goto ret1;
-    }
-
-    if (!(dso = dlopen (path, RTLD_NOW | RTLD_LOCAL))) {
-        flux_log (h, LOG_ERR, "failed to open sched plugin: %s", dlerror ());
-        rc = -1;
-        goto ret1;
-    } else {
-        flux_log (h, LOG_DEBUG, "loaded: %s", schedplugin);
-    }
-
-    if (!(find_resources = dlsym (dso, "find_resources")) || !*find_resources) {
-        flux_log (h, LOG_ERR, "failed to load find_resources symbol: %s",
-                  dlerror ());
-        rc = -1;
-        goto ret2;
-    }
-    if (!(select_resources = dlsym (dso, "select_resources")) ||
-        !*select_resources) {
-        flux_log (h, LOG_ERR, "failed to load select_resources symbol: %s",
-                  dlerror ());
-        rc = -1;
-        goto ret2;
-    }
-
-    if (!(path = zhash_lookup (args, "rdl-conf"))) {
-        flux_log (h, LOG_ERR, "rdl-conf argument is not set");
-        rc = -1;
-        goto ret2;
-    }
-    if (!(resource = zhash_lookup (args, "rdl-resource"))) {
-        flux_log (h, LOG_INFO, "using default rdl resource");
-        resource = "default";
-    }
-
-    if (!(resrcs = resrc_generate_resources (path, resource)))
-        goto ret2;
-
-    p_queue = zlist_new ();
-    r_queue = zlist_new ();
-    ev_queue = zlist_new ();
-    if (!p_queue || !r_queue || !ev_queue) {
-        flux_log (h, LOG_ERR, "init for queues failed: %s", strerror (errno));
-        rc = -1;
-        goto ret3;
-    }
-    if (flux_event_subscribe (h, "sched.event") < 0) {
-        flux_log (h, LOG_ERR, "subscribing to event: %s", strerror (errno));
-        rc = -1;
-        goto ret3;
-    }
-    if (flux_msghandler_add (h, FLUX_MSGTYPE_EVENT, "sched.event",
-                             event_cb, NULL) < 0) {
-        flux_log (h, LOG_ERR, "register event handling callback: %s",
-                  strerror (errno));
-        rc = -1;
-        goto ret3;
-    }
-    if (reg_newlwj_hdlr ((KVSSetInt64F*) newlwj_cb) == -1) {
-        flux_log (h, LOG_ERR, "register new lwj handling callback: %s",
-                  strerror (errno));
-        rc = -1;
-        goto ret3;
-=======
     if (load_sched_plugin (ctx, schedplugin) != 0) {
         flux_log (h, LOG_ERR, "failed to load scheduler plugin");
         goto done;
@@ -1659,36 +861,20 @@
         flux_log (h, LOG_ERR, "failed to setup and load RDL");
         goto done;
     }
-    flux_log (h, LOG_INFO, "scheduler plugin loaded");
+    flux_log (h, LOG_INFO, "RDL loaded");
     if (reg_events (ctx) != 0) {
         flux_log (h, LOG_ERR, "failed to reg events");
         goto done;
->>>>>>> 4d986afa
     }
     flux_log (h, LOG_INFO, "events registered");
     if (flux_reactor_start (h) < 0) {
         flux_log (h, LOG_ERR, "flux_reactor_start: %s", strerror (errno));
         rc =  -1;
-<<<<<<< HEAD
-        goto ret3;
-=======
-        goto done;
->>>>>>> 4d986afa
+        goto done;
     }
     rc = 0;
 
-<<<<<<< HEAD
-ret3:
-    zlist_destroy (&p_queue);
-    zlist_destroy (&r_queue);
-    zlist_destroy (&ev_queue);
-    resrc_destroy_resources(&resrcs);
-ret2:
-    dlclose (dso);
-ret1:
-=======
 done:
->>>>>>> 4d986afa
     return rc;
 }
 
